--- conflicted
+++ resolved
@@ -331,18 +331,6 @@
     extract:
       title: Extract
       key: E
-<<<<<<< HEAD
-      description: Detach this node from these lines/areas.
-      annotation: Detached a node from parent lines/areas.
-      restriction: "This node can't be detached because it would damage a \"{relation}\" relation."
-      connected_to_hidden: This node can't be detached because it is connected to a hidden feature.
-    cycle_highway_tag:
-      title: Cycle Highway Tag
-      key: C
-      description: Shortcut to cycle selected highway through several different tags.
-      annotation: Changed highway tag of selected way.
-      restriction: This operation is only permitted for highways and untagged lines.
-=======
       description:
         vertex:
           single: Extract this point from its parent lines/areas.
@@ -359,7 +347,12 @@
       connected_to_hidden:
         vertex:
           single: This point can't be extracted because it is connected to a hidden feature.
->>>>>>> d2dd69b5
+    cycle_highway_tag:
+      title: Cycle Highway Tag
+      key: C
+      description: Shortcut to cycle selected highway through several different tags.
+      annotation: Changed highway tag of selected way.
+      restriction: This operation is only permitted for highways and untagged lines.
   restriction:
     controls:
       distance: Distance
@@ -1427,21 +1420,16 @@
         reference: "All roads, paths, and ferry routes should connect to form a single routing network."
       highway:
         message: "{highway} is disconnected from other roads and paths"
-<<<<<<< HEAD
-        message_new_road: "New {highway} is disconnected from existing road network"
-        tip: "Highways should connect to other highways or building entrances."
-        tip_new_road: "New roads should connect to existing road network or building entrances."
-    short_road:
-      title: Short road
-      message: "{highway} is shorter than 20 meters."
-      tip: "You may want to consider deleting or extending it."
-=======
     fixme_tag:
       title: '"Fix Me" Requests'
       message: '{feature} has a "Fix Me" request'
       tip: 'Find features with "fixme" tags'
       reference: 'A "fixme" tag indicates that a mapper has requested help with a feature.'
->>>>>>> d2dd69b5
+    short_road:
+      title: Short road
+      message: "{highway} is shorter than 20 meters."
+      tip: "You may want to delete or extend the road."
+      reference: "Short roads may need to be extended or deleted."
     generic_name:
       title: Suspicious Names
       message: '{feature} has the suspicious name "{name}"'
@@ -1508,8 +1496,7 @@
       reference: "Areas must have connected endpoints."
     unknown_road:
       message: "{feature} has no classification"
-<<<<<<< HEAD
-      tip: "Roads without a specific type may not appear in maps or routing."
+      reference: "Roads without a specific type may not appear in maps or routing."
     dupe_node_on_road:
       title: Very close nodes on road
       message: "Very close nodes on road"
@@ -1520,8 +1507,7 @@
       title: Possible extra node near connection
       message: "Possible extra node near connection"
       tip: "You may want to delete or move nodes around to simplify the connection."
-=======
-      reference: "Roads without a specific type may not appear in maps or routing."
+      reference: "Nodes around the connection may need to be moved or deleted."
     impossible_oneway:
       title: Impossible One-Ways
       tip: "Find route issues with one-way features"
@@ -1545,7 +1531,6 @@
       tip: "Find features with unsquare corners that can be drawn better"
       buildings:
         reference: "Buildings with unsquare corners can often be drawn more accurately."
->>>>>>> d2dd69b5
     fix:
       connect_almost_junction:
         annotation: Connected very close features.
@@ -1912,16 +1897,12 @@
         background: "Show background options"
         background_switch: "Switch back to last background"
         map_data: "Show map data options"
-        osm_data_layer: "Toggle OSM map data layer"
         fullscreen: "Enter full screen mode"
         sidebar: "Toggle sidebar"
         wireframe: "Toggle wireframe mode"
-<<<<<<< HEAD
+        osm_data: "Toggle OpenStreetMap data"
+        minimap: "Toggle minimap"
         fb_roads_data: "Toggle Map With AI Features"
-=======
-        osm_data: "Toggle OpenStreetMap data"
->>>>>>> d2dd69b5
-        minimap: "Toggle minimap"
         highlight_way_edits: "Highlight way edits in current session"
       selecting:
         title: "Selecting features"
@@ -1977,7 +1958,7 @@
         undo: "Undo last action"
         redo: "Redo last action"
         save: "Save changes"
-      rapid: 
+      rapid:
         title: "RapiD AI-Assist"
         accept_feature: "Add the selected feature"
         reject_feature: "Remove the selected feature"
