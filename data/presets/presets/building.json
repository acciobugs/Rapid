--- conflicted
+++ resolved
@@ -11,11 +11,7 @@
         "architect",
         "building/levels/underground",
         "building/material",
-<<<<<<< HEAD
-        "not/name",
-=======
         "gnis/feature_id",
->>>>>>> 770ab139
         "layer",
         "not/name",
         "operator",
