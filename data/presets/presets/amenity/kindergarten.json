{
    "icon": "temaki-school",
    "fields": [
        "name",
        "operator",
        "address",
        "phone",
        "preschool"
    ],
    "moreFields": [
        "email",
        "fax",
<<<<<<< HEAD
=======
        "gnis/feature_id",
        "level",
        "max_age",
        "min_age",
>>>>>>> 770ab139
        "opening_hours",
        "payment_multi",
        "website",
        "wheelchair"
    ],
    "geometry": [
        "point",
        "area"
    ],
    "terms": [
        "kindergarden",
        "pre-school"
    ],
    "tags": {
        "amenity": "kindergarten"
    },
    "name": "Preschool/Kindergarten Grounds"
}<|MERGE_RESOLUTION|>--- conflicted
+++ resolved
@@ -10,13 +10,10 @@
     "moreFields": [
         "email",
         "fax",
-<<<<<<< HEAD
-=======
         "gnis/feature_id",
         "level",
         "max_age",
         "min_age",
->>>>>>> 770ab139
         "opening_hours",
         "payment_multi",
         "website",
