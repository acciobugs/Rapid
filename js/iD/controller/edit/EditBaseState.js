// iD/controller/edit/EditBaseState.js

define(['dojo/_base/declare','dojo/_base/lang','dojo/_base/array','dojo/on',
        'dijit/registry','dijit/TooltipDialog','dijit/Dialog','dijit/popup',
        'iD/controller/ControllerState','iD/tags/TagEditor'], function(declare,lang,array,on,registry){

// ----------------------------------------------------------------------
// EditBaseState class - provides shared UI functions to edit mode states

declare("iD.controller.edit.EditBaseState", [iD.controller.ControllerState], {

	editortooltip: null,
	
	constructor:function() {
		// summary:		Base state for the 'Edit object' states - where an object is selected and the user is making changes to it.
	},
	
	openEditorTooltip:function(x,y,entity) {
		// summary:		Open the initial 'Edit tags/Edit shape' tooltip.
		// x: Number	Screen co-ordinate.
		// y: Number	Screen co-ordinate.
		// entity: iD.Entity	The entity to be edited.
<<<<<<< HEAD
        var h = iD.Util.friendlyName(entity);
        if (h !== '') h = h + "<br/>";
        this.editortooltip = new dijit.TooltipDialog({
            content: h+"<button data-dojo-type='dijit.form.Button' type='submit'>Edit tags</button> " +
                "<button data-dojo-type='dijit.form.Button' type='submit'>Edit shape</button> ",
            autoFocus: false
=======
		var h=entity.friendlyName(); h = (h=='') ? h : h+"<br/>";
		this.editortooltip = new dijit.TooltipDialog({
			content: h+"<button data-dojo-type='dijit.form.Button' id='editTags'  parseOnLoad='false' type='submit'>Edit tags</button> "
			          +"<button data-dojo-type='dijit.form.Button' id='editShape' parseOnLoad='false' type='submit'>Edit shape</button> ",
			autoFocus: false
>>>>>>> 97902cdc
		});
		on(registry.byId('editTags'), 'click', lang.hitch(this,this.editTags,entity));
		dijit.popup.open({ popup: this.editortooltip, x: x, y: y });
	},
	
	closeEditorTooltip:function() {
		// summary:		Close the tooltip.
		array.forEach(['editTags','editShape'], function(b){
			if (!registry.byId(b)) return;
			registry.byId(b).type='';	// fix Safari issue
			registry.byId(b).destroy();	// remove from registry so we can reinitialise next time
		});
		if (this.editortooltip) { dijit.popup.close(this.editortooltip); }
	}
	
	editTags:function(entity) {
		// summary:		Open a tag editor for the selected entity.
		var tagEditor = new iD.tags.TagEditor(entity,this.controller);
		this.closeEditorTooltip();
	},
	
});

// ----------------------------------------------------------------------
// End of module
});<|MERGE_RESOLUTION|>--- conflicted
+++ resolved
@@ -20,20 +20,11 @@
 		// x: Number	Screen co-ordinate.
 		// y: Number	Screen co-ordinate.
 		// entity: iD.Entity	The entity to be edited.
-<<<<<<< HEAD
         var h = iD.Util.friendlyName(entity);
-        if (h !== '') h = h + "<br/>";
-        this.editortooltip = new dijit.TooltipDialog({
-            content: h+"<button data-dojo-type='dijit.form.Button' type='submit'>Edit tags</button> " +
-                "<button data-dojo-type='dijit.form.Button' type='submit'>Edit shape</button> ",
-            autoFocus: false
-=======
-		var h=entity.friendlyName(); h = (h=='') ? h : h+"<br/>";
 		this.editortooltip = new dijit.TooltipDialog({
 			content: h+"<button data-dojo-type='dijit.form.Button' id='editTags'  parseOnLoad='false' type='submit'>Edit tags</button> "
 			          +"<button data-dojo-type='dijit.form.Button' id='editShape' parseOnLoad='false' type='submit'>Edit shape</button> ",
 			autoFocus: false
->>>>>>> 97902cdc
 		});
 		on(registry.byId('editTags'), 'click', lang.hitch(this,this.editTags,entity));
 		dijit.popup.open({ popup: this.editortooltip, x: x, y: y });
@@ -47,14 +38,14 @@
 			registry.byId(b).destroy();	// remove from registry so we can reinitialise next time
 		});
 		if (this.editortooltip) { dijit.popup.close(this.editortooltip); }
-	}
-	
+	},
+
 	editTags:function(entity) {
 		// summary:		Open a tag editor for the selected entity.
 		var tagEditor = new iD.tags.TagEditor(entity,this.controller);
 		this.closeEditorTooltip();
-	},
-	
+	}
+
 });
 
 // ----------------------------------------------------------------------
