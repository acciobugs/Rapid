/* Basics
------------------------------------------------------- */
/*
  Opera misbehaves when the window is resized vertically unless 100% width + height are
  applied to both html and body. https://gist.github.com/jfirebaugh/bd225bcfdd3a633850c4
*/
html, body {
    width: 100%;
    height: 100%;
}

body {
    font: normal 12px/1.6667 "-apple-system", BlinkMacSystemFont,
        "Segoe UI", "Roboto", "Oxygen", "Ubuntu", "Cantarell",
        "Fira Sans", "Droid Sans", "Helvetica Neue", "Arial",
        sans-serif;
    margin: 0;
    padding: 0;
    color: #333;
    overflow: hidden;
    -ms-user-select: none;
    -ms-content-zooming: none;
}

.unsupported {
    text-align: center;
    vertical-align: middle;
    padding-top: 100px;
    font-size: 15px;
}

.id-container {
    height: 100%;
    width: 100%;
}

#content {
    position: relative;
    overflow: hidden;
    height: 100%;
}

#content.active {
    -webkit-filter: none !important;
    filter: none !important;
    -webkit-duration: 200ms;
    transition-duration: 200ms;
}

#content.inactive {
    -webkit-filter: grayscale(80%) brightness(80%);
    filter: grayscale(80%) brightness(80%);
    -webkit-duration: 200ms;
    transition-duration: 200ms;
}

#defs {
    /* Can't be display: none or the clippaths are ignored. */
    position: absolute;
    width: 0;
    height: 0;
}

div, textarea, label, input, form, span, ul, li, ol, a, button, h1, h2, h3, h4, h5, p, img {
    -moz-box-sizing: border-box;
    -webkit-box-sizing: border-box;
    box-sizing: border-box;
}

a, button, input, textarea {
    -webkit-tap-highlight-color: rgba(0,0,0,0);
    -webkit-touch-callout: none;
}

a,
button,
.checkselect label:hover,
.radial-menu-item {
    cursor: pointer;
}

h2 {
    font-size: 25px;
    line-height: 1.25;
    font-weight: bold;
    margin-bottom: 20px;
}

h3:last-child,
h2:last-child,
h4:last-child { margin-bottom: 0;}

h3 {
    font-size: 16px;
    line-height: 1.25;
    font-weight: bold;
    margin-bottom: 10px;
}
h4, h5 {
    font-size: 12px;
    font-weight: bold;
    padding-bottom: 10px;
}

:focus {
    outline-color: transparent;
    outline-style: none;
}

::placeholder { /* Chrome, Firefox, Opera, Safari 10.1+ */
    color: #aaa;
    opacity: 1; /* Firefox */
}
:-ms-input-placeholder { /* Internet Explorer 10-11 */
    color: #aaa;
}
::-ms-input-placeholder { /* Microsoft Edge */
    color: #aaa;
}

p {
    font-size: 12px;
    margin: 0;
    padding: 0;
}
p:last-child {
    padding-bottom: 0;
}
em {
    font-style: italic;
}
strong {
    font-weight: bold;
}
a:visited, a {
    color: #7092ff;
}
a:hover {
    color: #597be7;
}

/* Forms
------------------------------------------------------- */
textarea  {
    resize: vertical;
    font:normal 12px/20px "-apple-system", BlinkMacSystemFont,
        "Segoe UI", "Roboto", "Oxygen", "Ubuntu", "Cantarell",
        "Fira Sans", "Droid Sans", "Helvetica Neue", "Arial",
        sans-serif;
}

textarea,
input[type=text],
input[type=search],
input[type=number],
input[type=url],
input[type=tel],
input[type=email] {
    background-color: #fff;
    color: #333;
    border: 1px solid #ccc;
    padding: 5px 20px 5px 10px;
    height: 30px;
    border-radius: 4px;
    text-overflow: ellipsis;
}
[dir='rtl'] textarea,
[dir='rtl'] input[type=text],
[dir='rtl'] input[type=search],
[dir='rtl'] input[type=number],
[dir='rtl'] input[type=url],
[dir='rtl'] input[type=tel],
[dir='rtl'] input[type=email] {
    padding: 5px 10px 5px 20px;
}

textarea:focus,
input:focus {
    background-color: #f1f1f1;
}

textarea.disabled,
input.disabled {
    color: #777;
    background-color: #eee;
    cursor: not-allowed;
}

input[type="checkbox"],
input[type="radio"] {
    float: left;
    width: 14px;
    height: 14px;
    margin-right: 5px;
    margin-top: 3px;
}
[dir='rtl'] input[type="checkbox"],
[dir='rtl'] input[type="radio"] {
    float: right;
    margin-left: 5px;
    margin-right: 0;
}


/* remove bottom border radius when combobox is open */
.combobox + * textarea:focus,
.combobox + * input:focus {
    border-bottom-left-radius: 0 !important;
    border-bottom-right-radius: 0 !important;
}

/* tables */
table {
    background-color: #fff;
    border-collapse: collapse;
    width: 100%;
    border-spacing: 0;
}
table th {
    text-align: left;
}
table.tags, table.tags td, table.tags th {
    border: 1px solid #ccc;
    padding: 4px;
}

::-ms-clear {
   display: none;
}

/* Grid
------------------------------------------------------- */
.col6  { float: left; width: 50.0000%; max-width: 600px; }
.col8  { float: left; width: 66.6666%; }
.col12 { float: left; width: 100.0000%; }

/* UI Lists
------------------------------------------------------- */
ul li { list-style: none;}

.toggle-list > label {
    position: relative;
    padding: 5px 10px;
    display: block;
    height: 30px;
    background-color: #fff;
    color: #7092ff;
    cursor: pointer;
}

.toggle-list > label:hover {
    background-color: #ececec;
}
.toggle-list > label:not(:last-child) {
    border-bottom: 1px solid #ccc;
}
.toggle-list > label:last-child {
    border-radius: 0 0 3px 3px;
}
.toggle-list label > span {
    display: block;
    overflow: hidden;
    white-space: nowrap;
    text-overflow: ellipsis;
}
.toggle-list > label.active {
    background: #e8ebff;
}


/* Utility Classes
------------------------------------------------------- */
.fillL {
    background: #fff;
    color: #333;
}
.fillL2 {
    background: #f6f6f6;
    color: #333;
}
.fillL3 {
    background: #ececec;
    color: #333;
}
.fillD {
    background: rgba(0,0,0,.5);
    color: #fff;
}
.fillD2 {
    background: rgba(0,0,0,.75);
    color: #fff;
}

.fl { float: left;}
.fr { float: right;}
.al { left: 0; }
.ar { right: 0; }

input.hide,
div.hide,
form.hide,
button.hide,
a.hide,
li.hide {
    display: none;
}

.deemphasize {
    color: #a9a9a9;
}

.content {
    box-shadow: 0 0 30px 0 rgba(0, 0, 0, 0.25);
}

.loading {
    background: url(img/loader_bg.gif);
    background-size: 5px 5px;
}


/* Buttons
------------------------------------------------------- */
button {
    text-align: center;
    line-height: 20px;
    border: 0;
    background: #fff;
    font-weight: bold;
    color: #333;
    font-size: 12px;
    display: inline-block;
    height: 40px;
    border-radius: 4px;
}

button:focus,
button:hover {
    background-color: #ececec;
}

button.active {
    background: #7092ff;
}

button.minor {
    height: 100%;
    border-radius: 0;
    background-color: #fafafa;
}
[dir='rtl'] button.minor {
    right: auto;
}

button.minor .icon {
    opacity: .5;
}
button.minor:hover {
    background-color: #f1f1f1;
}

button.disabled,
button.minor.disabled {
    background-color: rgba(255,255,255,.25);
    color: rgba(0,0,0,.4);
    cursor: not-allowed;
}

.joined button {
    border-radius: 0;
    border-right: 1px solid rgba(0,0,0,.5);
}
[dir='rtl'] .joined button {
    border-left: 1px solid rgba(0,0,0,.5);
    border-right: none;
}

.fillL .joined button {
    border-right: 1px solid #fff;
}
.joined button:first-child {
    border-radius: 4px 0 0 4px;
}
[dir='rtl'] .joined button:first-child {
    border-radius: 0 4px 4px 0;
}
.joined button:last-child {
    border-right-width: 0;
    border-radius: 0 4px 4px 0;
}
[dir='rtl'] .joined button:last-child {
    border-radius: 4px 0 0 4px;
}


/* Action buttons */
button.action {
    background: #7092ff;
    color: #fff;
}
button.action:focus,
button.action:hover {
    background: #597be7;
}
button.secondary-action {
    background: #ececec;
}
button.secondary-action:focus,
button.secondary-action:hover {
    background: #cccccc;
}

button[disabled].action,
button[disabled].action:hover {
    background: #cccccc;
    color: #888;
    cursor: not-allowed;
}


/* Icons
------------------------------------------------------- */
.icon {
    vertical-align: top;
    width: 20px;
    height: 20px;
}

.icon.inline {
    vertical-align: text-top;
    width: 14px;
    height: 14px;
    margin: 0px 3px;
}

.icon.pre-text {
    margin-right: 5px;
}
[dir='rtl'] .icon.pre-text {
    margin-left: 5px;
    margin-right: 0;
}

.icon.pre-text.user-icon {
    margin-left: 5px;
    margin-right: 5px;
}

.icon.light {
    color: #fff;
}
.icon.created {
    color: #00ca07;
}
.icon.modified {
    color: #666;
}
.icon.deleted {
    color: #ea0000;
}

.user-icon {
    max-height: 20px;
    max-width: 20px;
    height: auto;
    width: auto;
    border-radius: 3px;
}


/* Toolbar / Persistent UI Elements
------------------------------------------------------- */
#bar {
    display: flex;
    flex-flow: row nowrap;
    justify-content: space-between;
    position: absolute;
    padding: 10px;
    left: 0;
    top: 0;
    right: 0;
    height: 60px;
    z-index: 9;
}

.tool-group {
    display: flex;
    flex: 0 1 auto;
    flex-flow: row nowrap;
    width: 100%;
}
.tool-group.leading-area {
    flex-shrink: 2;
    justify-content: flex-start;
}
.tool-group.center-area {
    justify-content: center;
}
.tool-group.trailing-area {
    justify-content: flex-start;
}

.tool-group > div {
    display: flex;
    margin: 0 5px;
}
.tool-group button {
    display: flex;
    flex: 1 1 auto;
    flex-flow: row nowrap;
    align-items: center;
    padding: 0 10px;
    min-width: 30px;
}
.tool-group button .icon {
    flex: 0 0 20px;
}
.tool-group button .label {
    flex: 0 1 auto;
    padding: 0 5px;
}

button.save .count {
    visibility: hidden;
    display: inline-block;
    border: 0px solid #ccc;
    border-left-width: 1px;
    padding: 0px 0px 0px 8px;
    min-width: 32px;
    text-align: center;
}
[dir='rtl'] button.save .count {
    border-left-width: 0px;
    border-right-width: 1px;
    padding: 0px 8px 0px 0px;
}
button.save.has-count .count {
    visibility: visible;
}

/* if no count, shift label over where the count would be, preserving width */
button.save .label {
    margin-right: -12px;
    margin-left: 15px;
}
[dir='rtl'] button.save .label {
    margin-left: -12px;
    margin-right: 15px;
}
button.save.has-count .label {
    margin-right: 3px;
    margin-left: 0;
}
[dir='rtl'] button.save.has-count .label {
    margin-left: 3px;
    margin-right: 0;
}

.help-wrap svg.icon.pre-text.add-note,
button.add-note svg.icon {
    height: 15px;
    width: 15px;
    color: rgba(0,0,0,0.25);
    stroke: #333;
    stroke-width: 60px;
    margin-top: 3px;
}
button.add-note svg.icon {
    margin-left: unset;
    margin-right: 4px;
}
[dir='rtl'] button.add-note svg.icon {
    margin-left: 4px;
    margin-right: unset;
}
.help-wrap svg.icon.pre-text.add-note {
    margin-left: 3px;
    margin-right: 3px;
}

.spinner {
    opacity: .5;
    display: flex;
    flex-shrink: 2;
    justify-content: flex-end;
}
.spinner img {
    height: 40px;
    width: 40px;
    border-radius: 4px;
    background: black;
}
[dir='rtl'] .spinner img {
    -moz-transform: scaleX(-1);
    -o-transform: scaleX(-1);
    -webkit-transform: scaleX(-1);
    transform: scaleX(-1);
    filter: FlipH;
    -ms-filter: "FlipH";
}


#bar.narrow .tool-group {
    width: unset;
}
#bar.narrow .spinner,
#bar.narrow button .label {
    display: none;
}
#bar.narrow button .count {
    border-left-width: 0;
    border-right-width: 0;
}


/* Header for modals / panes
------------------------------------------------------- */
.header {
    border-bottom: 1px solid #ccc;
    height: 60px;
    position: relative;
}

.header h3 {
    text-align: center;
    margin-bottom: 0;
    white-space: nowrap;
    text-overflow: ellipsis;
    overflow: hidden;
    padding: 20px;
}

.header button,
.modal > button {
    border-radius: 0;
    width: 40px;
    text-align: center;
    overflow: hidden;
}

.header button {
    position: relative;
    height: 100%;
}

.field-help-title button.close,
.sidebar-component .header button.data-editor-close,
.sidebar-component .header button.note-editor-close,
.entity-editor-pane .header button.preset-close,
.preset-list-pane .header button.preset-choose {
    position: absolute;
    right: 0;
    top: 0;
}
[dir='rtl'] .field-help-title button.close,
[dir='rtl'] .sidebar-component .header button.data-editor-close,
[dir='rtl'] .sidebar-component .header button.note-editor-close,
[dir='rtl'] .entity-editor-pane .header button.preset-close,
[dir='rtl'] .preset-list-pane .header button.preset-choose {
    left: 0;
    right: auto;
}

.entity-editor-pane .header button.preset-choose {
    position: absolute;
    left: 0;
    top: 0;
}
[dir='rtl'] .entity-editor-pane .header button.preset-choose {
    left: auto;
    right: 0;
}

.preset-choose {
    font-size: 16px;
    line-height: 1.25;
    font-weight: bold;
}

.modal > button {
    position: absolute;
    right: 0;
    top: 0;
    height: 59px;
    z-index: 50;
}
[dir='rtl'] .modal > button {
    left: 0;
    right: unset;
}

.footer {
    position: absolute;
    bottom: 0;
    margin: 0;
    padding: 5px 20px 5px 20px;
    border-top: 1px solid #ccc;
    background-color: #fafafa;
    width: 100%;
    z-index: 1;
    flex-wrap: wrap;
    justify-content: space-between;
    list-style: none;
    display: flex;
}

.footer > a {
    justify-content: center;
}


/* Hide/Toggle collapsable sections (aka Disclosure)
------------------------------------------------------- */
.hide-toggle .icon.pre-text {
    vertical-align: text-top;
    width: 16px;
    height: 16px;
    margin-left: -3px;
}
[dir='rtl'] .hide-toggle .icon.pre-text {
    margin-left: 0;
    margin-right: -3px;
}

a:visited.hide-toggle,
a.hide-toggle {
    display: inline-block;
    font-size: 14px;
    font-weight: bold;
    padding-bottom: 5px;
}


/* Sidebar / Inspector
------------------------------------------------------- */
#sidebar {
    position: relative;
    float: left;
    height: 100%;
    z-index: 10;
    background: #f6f6f6;
    -ms-user-select: element;
    border: 0px solid #ccc;
    border-right-width: 1px;
}
[dir='rtl'] #sidebar {
    float: right;
    border-right-width: 0px;
    border-left-width: 1px;
}

#sidebar-resizer {
    position: absolute;
    top: 0;
    right: -6px;
    height: 100%;
    width: 6px;
    cursor: col-resize;
}
[dir='rtl'] #sidebar-resizer {
    right: auto;
    left: -6px;
}

#sidebar.collapsed #sidebar-resizer {
    /* make target wider to avoid the user accidentally resizing window */
    width: 10px;
    right: -10px;
}
[dir='rtl'] #sidebar.collapsed #sidebar-resizer {
    left: -10px;
}

.sidebar-component {
    position: absolute;
    top: 0;
    left: 0;
    bottom: 0;
    right: 0;
}

.sidebar-component .body {
    width: 100%;
    overflow: auto;
    top: 60px;
    bottom: 0;
    position: absolute;
}

.panewrap {
    position: absolute;
    width: 200%;
    height: 100%;
    right: -100%;
}

.pane {
    position: absolute;
    width: 50%;
    top: 0;
    bottom: 30px;
}

.pane:first-child {
    left: 0;
}

.pane:last-child {
    right: 0;
}

.inspector-wrap {
    width: 100%;
    height: 100%;
    overflow: hidden;
    position: relative;
}

.inspector-hidden {
    display: none;
}

.inspector-body {
    overflow-y: scroll;
    overflow-x: hidden;
    position: absolute;
    right: 0;
    left: 0;
    bottom: 0;
}

.feature-list-pane .inspector-body {
    top: 120px;
}
.preset-list-pane .inspector-body {
    top: 120px;
}
.entity-editor-pane .inspector-body {
    top: 60px;
}
.selection-list-pane .inspector-body {
    top: 60px;
}

.inspector-inner {
    padding: 20px;
    position: relative;
}

#sidebar .search-header .icon {
    display: block;
    position: absolute;
    left: 10px;
    top: 80px;
    pointer-events: none;
}
[dir='rtl'] #sidebar .search-header .icon {
    left: auto;
    right: 10px;
}

#sidebar .search-header input {
    position: absolute;
    top: 60px;
    height: 60px;
    width: 100%;
    padding: 5px 10px;
    border-radius: 0;
    border-width: 0;
    border-bottom-width: 1px;
    text-indent: 30px;
    font-size: 18px;
    font-weight: bold;
}



/* Feature List / Search Results
------------------------------------------------------- */
.feature-list  {
    width: 100%;
}
.no-results-item,
.geocode-item,
.feature-list-item {
    width: 100%;
    position: relative;
    border-bottom: 1px solid #ccc;
    border-radius: 0;
}

.geocode-item {
    width: 50%;
    background-color: #ccc;
    left: 25%;
    margin-top: 30px;
    border-radius: 2px;
}

.geocode-item:hover {
    background-color: #aaa;
}

.feature-list-item {
    background-color: #fff;
    font-weight: bold;
    height: 40px;
    line-height: 20px;
}

.feature-list-item:hover {
    background-color: #ececec;
}

.feature-list-item button {
    background: transparent;
}

.feature-list-item .label {
    text-align: left;
    padding: 10px 10px;
    white-space: nowrap;
    text-overflow: ellipsis;
    overflow: hidden;
    border-left: 1px solid rgba(0, 0, 0, .1);
}
[dir='rtl'] .feature-list-item .label {
    text-align: right;
}

.feature-list-item .label .icon {
    opacity: .5;
}

.feature-list-item .close {
    float: right;
    padding: 10px;
}

.feature-list-item .close .icon {
    opacity: 1;
}

.feature-list-item .entity-type {
    color: #7092ff;
}

.feature-list-item:hover .entity-type {
    color: #597be7;
}

.feature-list-item .entity-name {
    font-weight: normal;
    color: #666;
    padding-left: 10px;
}
[dir='rtl'] .feature-list-item .entity-name {
    padding-left: 0;
    padding-right: 10px;
}


/* Preset List and Icons
------------------------------------------------------- */
.preset-list  {
    width: 100%;
    padding: 20px 20px 10px 20px;
    border-bottom: 1px solid #ccc;
}

.preset-list-button-wrap {
    position: relative;
    margin-bottom: 10px;
    height: 60px;
}

.preset-list-button {
    width: 100%;
    height: 100%;
    position: relative;
    border: 1px solid #ccc;
}

.preset-list.filtered .preset-list-item:first-child .preset-list-button {
    background: #ececec;
}

.preset-icon-fill-area {
    cursor: inherit;
    height: 40px;
    width: 40px;
    margin: auto;
    position: absolute;
    left: 10px;
    top: 10px;
}

.preset-icon-fill-vertex {
    height: 40px;
    width: 40px;
    margin: auto;
    position: absolute;
    left: 10px;
    top: 10px;
    border: 1.5px solid #333;
    border-radius: 20px;
    background-color: #efefef;
    backface-visibility: hidden;
}

[dir='rtl'] .preset-icon-fill-vertex,
[dir='rtl'] .preset-icon-fill-area {
  left: auto;
  right: 10px;
}

.preset-icon-frame {
    position: absolute;
    top: 7px;
    left: 7px;
    margin: auto;
}
[dir='rtl'] .preset-icon-frame {
    left: auto;
    right: 7px;
}

.preset-icon-frame .icon {
    width: 46px;
    height: 46px;
}

.preset-icon-60 {
    position: absolute;
    top: 0px;
    left: 0px;
    margin: auto;
}

.preset-icon-60 .icon {
    width: 60px;
    height: 60px;
}

.preset-icon-44 {
    position: absolute;
    top: 9px;
    left: 8px;
    margin: auto;
}

.preset-icon-44 .icon {
    width: 44px;
    height: 44px;
}

.preset-icon-28 {
    position: absolute;
    top: 16px;
    left: 16px;
    margin: auto;
}

.preset-icon-28 .icon {
    width: 28px;
    height: 28px;
}

.preset-icon-24 {
    position: absolute;
    top: 18px;
    left: 18px;
    margin: auto;
}

.preset-icon-24 .icon {
    width: 24px;
    height: 24px;
}

[dir='rtl'] .preset-list-button-wrap .preset-icon {
    left: auto;
    right: auto;
}

[dir='rtl'] .preset-list-button-wrap .preset-icon-28 {
    right: 16px;
}

[dir='rtl'] .preset-list-button-wrap .preset-icon-24 {
    right: 18px;
}

.preset-list-button .label {
    background-color: #f6f6f6;
    text-align: left;
    position: absolute;
    top: 0;
    bottom: 0;
    right: 0;
    padding: 5px 10px;
    left: 60px;
    line-height: 50px;
    white-space: nowrap;
    text-overflow: ellipsis;
    overflow: hidden;
    border-left: 1px solid rgba(0, 0, 0, .1);
    border-radius: 0 3px 3px 0;
}
[dir='rtl'] .preset-list-button .label {
    text-align: right;
    left: 0;
    right: 60px;
    border-left: none;
    border-right: 1px solid rgba(0, 0, 0, .1);
    border-radius: 3px 0 0 3px;
}

.preset-list-button:hover .label,
.preset-list-button:focus .label {
    background-color: #ececec;
}

.preset-list-item button.tag-reference-button {
    height: 100%;
    border: 1px solid #ccc;
    border-radius: 0 3px 3px 0;
    position: absolute;
    top: 0;
    right: 0;
    width: 32px;
    background: #fafafa;
}
[dir='rtl'] .preset-list-item button.tag-reference-button {
    left: 0;
    right: auto;
    border-radius: 3px 0 0 3px;
}

.preset-list-item button.tag-reference-button:hover {
    background: #f1f1f1;
}
.preset-list-item button.tag-reference-button .icon {
    opacity: .5;
}

.current .preset-list-button,
.current .preset-list-button .label {
    background-color: #E8EBFF;
}

.category .preset-list-button:after,
.category .preset-list-button:before {
    content: "";
    position: absolute;
    top: -5px;
    left: -1px; right: -1px;
    border: 1px solid #ccc;
    border-bottom: none;
    border-radius: 6px 6px 0 0;
    height: 6px;
}

.category .preset-list-button:before {
    top: -3px;
}

.subgrid .preset-list {
    padding: 10px 10px 0 10px;
    margin-top: 0;
    border: 0;
    border-radius: 8px;
    width: -webkit-calc(100% + 20px);
    margin-left: -10px;
}

.subgrid .arrow {
    border: solid rgba(0, 0, 0, 0);
    border-width: 10px;
    border-bottom-color: #f1f1f1;
    width: 0;
    height: 0;
    margin-left: 50%;
    margin-left: -webkit-calc(50% - 10px);
    margin-top: -10px;
}


/* Entity/Preset Editor
------------------------------------------------------- */
.preset-editor {
    overflow: hidden;
    padding-bottom: 10px;
}
.preset-editor a.hide-toggle {
    margin: 0 20px 5px 20px;
}
.preset-editor .form-fields-container {
    padding: 10px;
    margin: 0 10px 10px 10px;
    border-radius: 8px;
}
.preset-editor .form-fields-container:empty {
    display: none;
}
.entity-editor-pane .preset-list-item .preset-list-button-wrap {
    margin-bottom: 0;
}

.form-field {
    display: flex;
    flex-wrap: wrap;
    margin-bottom: 10px;
    width: 100%;
    -webkit-transition: margin-bottom 200ms;
       -moz-transition: margin-bottom 200ms;
         -o-transition: margin-bottom 200ms;
            transition: margin-bottom 200ms;
}

.form-field.nowrap,
.wrap-form-field:last-child .form-field {
    margin-bottom: 0;
}

.form-label {
    position: relative;
    font-weight: bold;
    color: #333;
    background: #f6f6f6;
    border: 1px solid #cfcfcf;
<<<<<<< HEAD
    padding: 5px 0 5px 10px;
    display: block;
=======
    background: #f6f6f6;
>>>>>>> 648996bd
    border-radius: 4px 4px 0 0;
    overflow: hidden;
    flex: 1 1 100%;
    display: flex;
}
.form-label .label-text {
    flex: 1 1 auto;
    padding: 5px 0 5px 10px;
}
[dir='rtl'] .form-label .label-text {
    padding: 5px 10px 5px 0;
}
.form-label-button-wrap {
    background: transparent;
    flex: 0 1 auto;
}

.form-label-button-wrap .tag-reference-button {
    border-radius: 0 3px 0 0;
}

.form-label-button-wrap .icon {
    opacity: .5;
}

.form-label button {
    border-left: 1px solid #ccc;
    width: 32px;
    height: 100%;
    border-radius: 0;
    background: #f6f6f6;
}
[dir='rtl'] .form-label button {
    border-left: none;
    border-right: 1px solid #ccc;
    border-radius: 4px 0 0 0;
}
.form-label button:hover {
    background: #f1f1f1;
}

.form-label .modified-icon,
.form-field .remove-icon {
    display: none;
}

.modified .form-label .modified-icon,
.present .form-label .remove-icon {
    display: inline-block;
}

.form-field > input,
.form-field > textarea,
.form-field .localized-input-wrap > input,
.form-field .preset-input-wrap {
    border: 1px solid #ccc;
    min-height: 30px;
    border-top: 0;
    border-radius: 0 0 4px 4px;
    overflow: hidden;
    position: relative;
    flex: 1;
}

.form-field textarea {
    height: 65px;
}

.inspector-border {
    border-bottom: 1px solid #ccc
}

/* Fields - corner radius for fields with following elements on the same line
------------------------------------------------------- */
[dir='ltr'] .inspector-wrap:not(.inspector-hover) .form-field .wiki-title,
[dir='ltr'] .inspector-wrap:not(.inspector-hover) .form-field .localized-main,
[dir='ltr'] .inspector-wrap:not(.inspector-hover) .form-field .member-role,
[dir='ltr'] .inspector-wrap:not(.inspector-hover) .form-field .spin-control button:first-child,
[dir='ltr'] .inspector-wrap:not(.inspector-hover) .form-field input[type='text'].number,
[dir='ltr'] #preset-input-maxspeed,
[dir='ltr'] #preset-input-maxspeed_advisory {
    border-bottom-right-radius: 0;
}
[dir='rtl'] .inspector-wrap:not(.inspector-hover) .form-field .wiki-title,
[dir='rtl'] .inspector-wrap:not(.inspector-hover) .form-field .localized-main,
[dir='rtl'] .inspector-wrap:not(.inspector-hover) .form-field .member-role,
[dir='rtl'] .inspector-wrap:not(.inspector-hover) .form-field .spin-control button:first-child,
[dir='rtl'] .inspector-wrap:not(.inspector-hover) .form-field input[type='text'].number,
[dir='rtl'] #preset-input-maxspeed,
[dir='rtl'] #preset-input-maxspeed_advisory {
    border-bottom-left-radius: 0;
}

/* Inspector (hover styles)
------------------------------------------------------- */
.inspector-hover .checkselect label:last-of-type,
.inspector-hover .preset-input-wrap .label,
.inspector-hover .form-field-multicombo,
.inspector-hover .structure-extras-wrap,
.inspector-hover .comments-container .comment,
.inspector-hover input,
.inspector-hover textarea,
.inspector-hover label {
    background: #ececec;
}

.inspector-hover a,
.inspector-hover .form-field-multicombo .chips,
.inspector-hover .checkselect label:last-of-type {
    color: #666;
}

.inspector-hover .form-field-multicombo .chips {
    background: #eee;
    border: 1px solid #ccc;
}

/* no scrollbars */
.inspector-hover div {
    overflow-x: hidden;
    overflow-y: hidden;
}

/* hide and remove from layout */
.inspector-hidden,
.inspector-hover label input[type="checkbox"],
.inspector-hover label input[type="radio"],
.inspector-hover .toggle-list label,
.inspector-hover .toggle-list label span,
.inspector-hover .inspector-inner .add-tag,
.inspector-hover .inspector-inner .add-relation,
.inspector-hover .form-field-multicombo .combobox-input,
.inspector-hover .toggle-list label.remove .icon {
    height: 0;
    width: 0;
    overflow: hidden;
    opacity: 0 !important;
    border-width: 0;
    margin: 0;
    padding: 0;
}

/* hide but preserve in layout */
.inspector-hover .combobox-caret,
.inspector-hover .header button,
.inspector-hover .spin-control,
.inspector-hover .form-field-multicombo .chips .remove,
.inspector-hover .hide-toggle:before,
.inspector-hover .more-fields,
.inspector-hover .form-label-button-wrap,
.inspector-hover .tag-reference-button,
.inspector-hover .footer * {
    opacity: 0;
}
/* hide and do not affect layout */
.inspector-hover .entity-editor-pane button.minor {
    display: none;
}

/* Styles for raw tag inspector on hover */
.inspector-hover .tag-row .key-wrap,
.inspector-hover .tag-row .input-wrap-position {
    height: 31px;
}

.inspector-hover .tag-row:first-child input.value {
    border-top-right-radius: 4px;
}
[dir='rtl'] .inspector-hover .tag-row:first-child input.value {
    border-top-right-radius: 0;
    border-top-left-radius: 4px;
}

.inspector-hover .tag-row:last-child input.value {
    border-bottom-right-radius: 4px;
}
[dir='rtl'] .inspector-hover .tag-row:last-child input.value {
    border-bottom-right-radius: 0;
    border-bottom-left-radius: 4px;
}

.inspector-hover .tag-row:last-child input.key {
    border-bottom-left-radius: 4px;
}
[dir='rtl'] .inspector-hover .tag-row:last-child input.key {
    border-bottom-left-radius: 0;
    border-bottom-right-radius: 4px;
}

.inspector-hover .more-fields {
    max-height: 0;
    margin-bottom: -10px;
}

/* Unstyle button fields */
.inspector-hover .toggle-list label.active,
.inspector-hover .entity-editor-pane a.hide-toggle {
    opacity: 1;
    background-color: transparent;
    color: #666;
    padding-left: 0;
    border-width: 0;
}

.inspector-hover .toggle-list button.active {
    padding-left: 10px;
}

/* Add placeholder only on hover for radio buttons */
.inspector-hover .toggle-list .placeholder {
    color: #a9a9a9;
    padding: 5px 10px;
    opacity: 1;
    line-height: 20px;
    width: 100%;
}

/* Hide placeholder for radio buttons if another is active, or not in hover state */
.toggle-list label.active ~ .placeholder,
.toggle-list .placeholder {
    padding: 0;
    opacity: 0;
    width: 0;
    line-height: 0;
    display: block;
    overflow: hidden;
}

/* More Fields dropdown
------------------------------------------------------- */
.more-fields {
    padding: 0 20px 20px 20px;
    font-weight: bold;
}
.changeset-editor .more-fields {
    padding: 15px 20px 0 20px;
}

.more-fields label {
    display: flex;
    flex-flow: row nowrap;
    justify-content: space-between;
    align-items: center;
}

.more-fields input {
    margin-left: 10px;
    flex: 1 1 50%;
}
[dir='rtl'] .more-fields input {
    margin-left: auto;
    margin-right: 10px;
}

.preset-input-wrap .label {
    height: 30px;
    background: #F6F6F6;
    padding: 5px 10px;
}


/* Field - Access, Cycleway, Structure
------------------------------------------------------- */
.structure-extras-wrap li,
.form-field-cycleway .preset-input-wrap li,
.form-field-access .preset-input-wrap li {
    border-bottom: 1px solid #ccc;
    display: flex;
}
.structure-extras-wrap li:last-child,
.form-field-cycleway .preset-input-wrap li:last-child,
.form-field-access .preset-input-wrap li:last-child {
    border-bottom: 0;
}
.structure-extras-wrap li > *,
.form-field-cycleway .preset-input-wrap li > *,
.form-field-access .preset-input-wrap li > * {
    flex: 1;
}
.structure-input-type-wrap input,
.structure-input-layer-wrap input,
.preset-input-cycleway-wrap input,
.preset-input-access-wrap input {
    border-radius: 0;
    border-width: 0;
    border-left-width: 1px;
    width: 100%;
}
[dir='rtl'] .structure-input-type-wrap input,
[dir='rtl'] .structure-input-layer-wrap input,
[dir='rtl'] .preset-input-cycleway-wrap input,
[dir='rtl'] .preset-input-access-wrap input {
    border-left-width: 0;
    border-right-width: 1px;
}
.structure-extras-wrap .spin-control button {
    border-bottom: 0;
}
[dir='ltr'] .structure-extras-wrap .spin-control button {
    border-right: 0;
    border-left-width: 1px;
}
[dir='rtl'] .structure-extras-wrap .spin-control button {
    border-left: 0;
    border-right-width: 1px;
}

.preset-input-wrap li:last-child input {
    border-bottom-right-radius: 4px;
}

.structure-extras-wrap {
    padding: 10px 10px;
    background: #fff;
}
.structure-extras-wrap ul {
    border: 1px solid #ccc;
    border-radius: 4px;
}
.structure-extras-wrap li:first-child span {
    border-top-left-radius: 4px;
}
.structure-extras-wrap li:first-child input {
    border-top-right-radius: 4px;
}
.structure-extras-wrap li:last-child span {
    border-bottom-left-radius: 4px;
}
.structure-extras-wrap li:last-child input {
    border-bottom-right-radius: 4px;
}
[dir='rtl'] .structure-extras-wrap li:first-child span {
    border-top-left-radius: 0;
    border-top-right-radius: 4px;
}
[dir='rtl'] .structure-extras-wrap li:first-child input {
    border-top-right-radius: 0;
    border-top-left-radius: 4px;
}
[dir='rtl'] .structure-extras-wrap li:last-child span {
    border-bottom-left-radius: 0;
    border-bottom-right-radius: 4px;
}
[dir='rtl'] .structure-extras-wrap li:last-child input {
    border-bottom-right-radius: 0;
    border-bottom-left-radius: 4px;
}


/* Field - Multicombo
------------------------------------------------------- */
.form-field-multicombo {
    border: 1px solid #cfcfcf;
    border-top: 0px;
    padding: 5px 0 5px 10px;
    background: #fff;
    display: block;
    border-radius: 0 0 4px 4px;
    overflow: hidden;
    flex: 1 1 auto;
}
.form-field-multicombo:focus {
    border-bottom: 0px;
}
.form-field-multicombo.active {
    border-bottom-left-radius: 0px;
    border-bottom-right-radius: 0px;
}

.form-field-multicombo li {
    display: inline-flex;
    flex-flow: row nowrap;
    align-items: center;
    background-color: #eff2f7;
    border: 1px solid #ccd5e3;
    border-radius: 4px;
    line-height: 25px;
    padding: 2px 5px;
    margin: 3px;
}

.form-field-multicombo a {
    font-family: Arial, Helvetica, sans-serif !important;
    font-size: 16px !important;
    line-height: 24px;
    float: right;
    margin: 1px 0 0 5px;
    padding: 0;
    cursor: pointer;
    color: #a6b4ce;
}

.form-field-multicombo input {
    border: 1px solid #ddd;
    width: 100px;
    margin: 3px;
    height: 31px;
}

.form-field-multicombo .combobox-caret {
    margin: 3px 3px 3px -30px;
}

.form-field-multicombo input:focus {
    border-radius: 4px !important;
}


/* Field - Numeric
------------------------------------------------------- */
.spin-control {
    position: relative;
    display: flex;
}
.spin-control button.decrement::after,
.spin-control button.increment::after {
    content:"";
    height: 0; width: 0;
    position: absolute;
    left: 0; right: 0; bottom: 0; top: 0;
    margin: auto;
}
.spin-control button.decrement::after {
    border-top: 5px solid #ccc;
    border-left: 5px solid transparent;
    border-right: 5px solid transparent;
}
.spin-control button.increment::after {
    border-bottom: 5px solid #ccc;
    border-left: 5px solid transparent;
    border-right: 5px solid transparent;
}


/* Field - Checkbox
------------------------------------------------------- */
.checkselect label:last-of-type {
    display: block;
    background: #fff;
    padding: 5px 10px;
    color: #7092ff;
}
.checkselect label:hover {
    background: #f1f1f1;
}
.checkselect .set {
    color: inherit;
}
.checkselect label:not(.set) input[type="checkbox"] {
    opacity: .5;
}
.checkselect .reverser.button {
    display: block;
    float: right;
    background-color: #eff2f7;
    border: 1px solid #ccd5e3;
    border-radius: 2px;
    padding: 0px 8px;
}
[dir='rtl'] .checkselect .reverser.button {
    float: left;
}
.checkselect .reverser.button.hide {
    display: none;
}


/* Field - Radio button
------------------------------------------------------- */
.toggle-list button.remove {
    border-radius: 0 0 3px 3px;
}
.toggle-list button.remove .icon {
    position: absolute;
    left: 5px;
}
.toggle-list button.remove::before {
    content: none;
}


/* Field - Maxspeed
------------------------------------------------------- */
#preset-input-maxspeed_advisory,
#preset-input-maxspeed {
    border-right: none;
    flex: 1;
}
[dir='rtl'] #preset-input-maxspeed_advisory,
[dir='rtl'] #preset-input-maxspeed {
    border-right: 1px solid #ccc;
}

.form-field .maxspeed-unit {
    border-radius: 0 0 4px 0;
    flex: 0 1 20%;
    min-width: 70px;
}
[dir='rtl'] .form-field .maxspeed-unit {
    border-right: 0;
    border-radius: 0 0 0 4px;
}


/* Field - Wikipedia
------------------------------------------------------- */
.form-field .wiki-lang {
    border-radius: 0;
    flex-basis: 100%;
}


/* Field - Localized Name
------------------------------------------------------- */
<<<<<<< HEAD
.localized-main {
    padding-right: 12%;
}
[dir='rtl'] .localized-main {
    padding-left: 12%;
    padding-right: 10px;
}

button.localized-add {
=======
.form-field .button-input-action {
>>>>>>> 648996bd
    position: relative;
    border: 1px solid #ccc;
    border-top-width: 0;
    border-left-width: 0;
    border-radius: 0 0 4px 0;
    height: 30px;
    vertical-align: top;
    width: 32px;
    flex: 0 1 auto;
}
<<<<<<< HEAD
[dir='rtl'] button.localized-add {
    margin-left: 0;
    margin-right: -32px;
    border-right-width: 1px;
=======
[dir='rtl'] .form-field .button-input-action {
    border-left-width: 1px;
    border-right-width: 0;
>>>>>>> 648996bd
    border-radius: 0 0 0 4px;
}

.localized-multilingual {
    padding: 0 10px;
    flex-basis: 100%;
}
.localized-multilingual .entry {
    position: relative;
    overflow: hidden;
}

.localized-multilingual .entry::before {
    content: "";
    display: block;
    position: absolute;
    background: #ccc;
    height: 11px;
    width: 1px;
    left: 0;
    right: 0;
    top: -11px;
    margin: auto;
}

.localized-multilingual .entry .localized-lang {
    border-radius: 0;
    border-top-width: 0;
    width: 100%;
}
.localized-multilingual .entry .localized-value {
    border-top-width: 0;
    border-radius: 0 0 4px 4px;
<<<<<<< HEAD
}
.localized-multilingual .form-label button {
    border-top-right-radius: 3px;
=======
    width: 100%;
>>>>>>> 648996bd
}

button.localized-add.disabled,
.localized-multilingual .form-label button.disabled,
.localized-multilingual .localized-lang.disabled,
.localized-multilingual .localized-value.disabled {
    color: #777;
    background-color: #eee;
    cursor: not-allowed;
}


/* Field - Address
------------------------------------------------------- */
.addr-row input {
    border-right: 0;
    border-bottom: 0;
}
[dir='rtl'] .addr-row input {
    border-right: 1px solid #ccc;
    border-left: 0;
}

.addr-row:first-of-type input {
    border-top: 0;
}

.addr-row input:first-of-type {
    border-left: 0;
}
[dir='rtl'] .addr-row input:first-of-type {
    border-right: 0;
}

.addr-row input {
    border-radius: 0;
}

.addr-row:last-of-type input:first-of-type {
    border-radius: 0 0 0 4px;
}
[dir='rtl'] .addr-row:last-of-type input:first-of-type {
    border-radius: 0 0 4px 0;
}

.addr-row:last-of-type input:last-of-type {
    border-radius: 0 0 4px 0;
}
[dir='rtl'] .addr-row:last-of-type input:last-of-type {
    border-radius: 0 0 0 4px;
}


/* Field - Restriction Editor
------------------------------------------------------- */
.form-field-restrictions .restriction-controls-container {
    background-color: #fff;
    border-top: 1px solid #ccc;
    width: 100%;
    padding: 5px;
}

.restriction-controls-container .restriction-controls {
    display: table;
    -moz-user-select: none;
    -webkit-user-select: none;
    -ms-user-select: none;
    user-select: none;
}

.restriction-controls .restriction-control {
    display: table-row;
    padding: 5px 10px;
    height: 25px;
}

.restriction-control input,
.restriction-control span {
    display: table-cell;
    text-align: start;
    padding: 0px 5px;
}

.restriction-control span.restriction-control-label {
    text-align: end;
}

.restriction-control input {
    width: 60px;
    padding: 0;
    margin: 0px 5px;
    vertical-align: middle;
}

.form-field-restrictions .restriction-container {
    position: relative;
    height: 370px;
}
/* zero width space, so container takes up space */
.form-field-restrictions .restriction-container:after {
    content: '\200b';
}

.form-field-restrictions svg.surface {
    width: 100%;
    height: 100%;
}

.restriction-container .restriction-help {
    z-index: 1;
    position: absolute;
    top: 0;
    left: 0;
    right: 0;
    padding: 2px 6px;
    background-color: rgba(255, 255, 255, .8);
    color: #888;
    text-align: center;
    pointer-events: none;

    -moz-user-select: none;
    -webkit-user-select: none;
    -ms-user-select: none;
    user-select: none;
}

.restriction-help span {
    margin: 2px;
}

.restriction-help .qualifier {
    color: #666;
    font-weight: bold;
}
.restriction-help .qualifier.allow {
    color: #8b5;
}
.restriction-help .qualifier.restrict {
    color: #d53;
}
.restriction-help .qualifier.only {
    color: #78f;
}


/* Field - Changeset Comment
------------------------------------------------------- */
.form-field-comment:not(.present) #preset-input-comment {
    border-color: rgb(230, 100, 100);
}

.form-field-comment:not(.present) .form-label {
    border-color: rgb(230, 100, 100);
    background: rgba(230, 100, 100, 0.2);
}

.form-field-comment:not(.present) .form-label {
}

.form-field-comment:not(.present) .form-label-button-wrap {
    border-color: rgb(230, 100, 100);
}

.form-field-comment:not(.present) button {
    border-color: rgb(230, 100, 100);
}


/* Field - Combobox
------------------------------------------------------- */
div.combobox {
    z-index: 9999;
    display: none;
    box-shadow: 0 4px 10px 1px rgba(0,0,0,.2);
    margin-top: -1px;
    background: #fff;
    max-height: 245px;
    overflow-y: auto;
    overflow-x: hidden;
    border: 1px solid #ccc;
    border-radius: 0 0 4px 4px;
}

.combobox a {
    display: block;
    padding: 5px 10px;
    border-top: 1px solid #ccc;
    text-overflow: ellipsis;
    white-space: nowrap;
    overflow: hidden;
}

.combobox a.selected,
.combobox a:hover {
    background: #ececec;
}

.combobox a:first-child {
    border-top: 0;
    padding: 4px 10px;
}

.combobox-caret {
    display: inline-block;
    position: relative;
    height: 30px;
    width: 30px;
    margin-left: -30px;
    vertical-align: top;
}
[dir='rtl'] .combobox-caret {
  margin-left: 0;
  margin-right: -30px;
}

.combobox-caret::after {
    content: "";
    height: 0; width: 0;
    position: absolute;
    left: 0; right: 0; bottom: 0; top: 0;
    margin: auto;
    border-top: 5px solid #ccc;
    border-left: 5px solid transparent;
    border-right: 5px solid transparent;
}


/* Field Help
------------------------------------------------------- */
.field-help-body {
    display: block;
    position: absolute;
    top: 0;
    left: 20px;
    right: 20px;
    margin: 5px;
    padding: 8px;
    border: 1px solid #ccc;
    border-top: 0;
    border-radius: 0 0 4px 4px;
    z-index: 20;
    background: rgba(255,255,255,0.95);
    box-shadow: 0 0 30px 5px rgba(0,0,0,.4);
}

.field-help-title h2 {
    padding: 10px;
    margin-bottom: 0px;
    font-size: 17px;
}
.field-help-title button {
    width: 45px;
    height: 55px;
    border-radius: 0;
}

.field-help-nav {
    font-size: 13px;
    font-weight: bold;
    margin-bottom: 10px;
}
.field-help-nav-item {
    display: inline-block;
    padding: 5px 10px;
    cursor: pointer;
    color: #666;
}
.field-help-nav-item.active {
    color: #7092ff;
    border-bottom: 2px solid;
}
.field-help-nav-item:hover {
    color: #597be7;
    background-color: #efefef;
}

.field-help-content {
    padding: 10px;
    overflow-y: auto;
    overflow-x: hidden;
}
.field-help-content h3 {
    font-size: 12px;
    margin-bottom: 5px;
}
.field-help-content p {
    margin-bottom: 15px;
}
.field-help-content ul li {
    list-style: inside;
    margin-bottom: 5px;
}

.field-help-content .field-help-image {
    width: 100%;
    margin-bottom: 15px;
}

.field-help-content svg.turn {
    width: 40px;
    height: 20px;
}
.field-help-content svg.shadow {
    opacity: 0.7;
    width: 60px;
    height: 20px;
}
.field-help-content svg.from {
    color: #777;
}
.field-help-content svg.allow {
    color: #5b3;
}
.field-help-content svg.restrict {
    color: #d53;
}
.field-help-content svg.only {
    color: #68f;
}

.field-help-content p.from_shadow,
.field-help-content p.allow_shadow,
.field-help-content p.restrict_shadow,
.field-help-content p.allow_turn,
.field-help-content p.restrict_turn {
    margin-bottom: 5px;
}


/* Raw Tag Editor
------------------------------------------------------- */
.tag-list {
    padding-top: 10px;
}
.tag-row {
    width: 100%;
    position: relative;
}
.tag-row .inner-wrap {
    width: 100%;
    position: relative;
    display: flex;
}

.tag-row.readonly,
.tag-row.readonly input.key,
.tag-row.readonly input.value,
.tag-row.readonly button.remove {
    color: #777;
    background-color: #eee;
    cursor: not-allowed;
}

.tag-row input {
    height: 31px;
    border: 0;
    border-radius: 0;
    border-bottom: 1px solid #ccc;
    border-left: 1px solid #ccc;
    width: 100%;
}
[dir='rtl'] .tag-row input {
    border-left: none;
    border-right: 1px solid #ccc;
}

.tag-row .key-wrap,
.tag-row .input-wrap-position {
    flex: 1;
    height: 30px;
}

.tag-row input.key {
    font-weight: bold;
    background-color: #f6f6f6;
}

.tag-row input.value {
    border-right: 1px solid #ccc;
}
[dir='rtl'] .tag-row input.value {
    border-left: 1px solid #ccc;
}

.tag-row:first-child input.key {
    border-top: 1px solid #ccc;
    border-top-left-radius: 4px;
}
[dir='rtl'] .tag-row:first-child input.key {
    border-top-left-radius: 0;
    border-top-right-radius: 4px;
}

.tag-row:first-child input.value {
    border-top: 1px solid #ccc;
}

.tag-row button {
    height: 31px;
    width: 32px;
    border: 1px solid #ccc;
    border-top-width: 0;
    border-left-width: 0;
}
[dir='rtl'] .tag-row button {
    border-left-width: 1px;
    border-right-width: 0;
}

.tag-row button:hover {
    background: #f1f1f1;
}

.tag-row button .icon {
    opacity: .5;
}

.tag-row:first-child button {
    border-top-width: 1px;
}

.tag-row:first-child .tag-reference-button {
    border-top-right-radius: 4px;
}
[dir='rtl'] .tag-row:first-child .tag-reference-button {
    border-top-left-radius: 4px;
    border-top-right-radius: 0;
}

.tag-row:last-child .tag-reference-button {
    border-bottom-right-radius: 4px;
}
[dir='rtl'] .tag-row:last-child .tag-reference-button {
    border-bottom-left-radius: 4px;
    border-bottom-right-radius: 0;
}

.tag-row .tag-reference-button {
    border-radius: 0;
    background: #fafafa;
}
[dir='rtl'] .tag-row .tag-reference-button {
    border-left-width: 1px;
    border-right-width: 0;
}

/* Adding form fields to tag editor */
.raw-tag-editor .add-tag {
    width: 40%;
    height: 30px;
    border-top: 0;
    background: rgba(0,0,0,.5);
    border-radius: 0 0 4px 4px;
}

.raw-tag-editor .add-tag:hover {
    background: rgba(0,0,0,.8);
}

.raw-tag-editor .add-tag .label {
    display: none;
}

/* Tag reference */
button.minor.tag-reference-loading {
    background-color: #f5f5f5;
}

.tag-reference-loading .icon {
    background-image: url(img/mini-loader.gif);
    background-position: 0 0;
}

.tag-reference-body {
    overflow: hidden;
    clear: both;
}

.tag-reference-body .tag-reference-description {
    margin: 10px 5px 0 5px;
}

.tag-reference-body a {
    display: block;
}

.tag-reference-body .tag-reference-description:last-child,
.tag-reference-body a:last-child {
    margin-bottom: 15px;
}

.preset-list .tag-reference-body {
    position: relative;
    width: 100%;
}

.raw-tag-editor .tag-reference-body {
    width: 100%;
}

.raw-tag-editor .tag-row.readonly .tag-reference-body {
    background: #f6f6f6;
    color: #333;
}

.raw-tag-editor .tag-row:not(:last-child) .tag-reference-body.expanded {
    border-bottom: 1px solid #ccc;
}

.raw-tag-editor .tag-row.readonly .tag-reference-body.expanded {
    border-top: 1px solid #ccc;
}

img.tag-reference-wiki-image {
    float: right;
    width: 33.3333%;
    width: -webkit-calc(33.3333% - 10px);
    width: calc(33.3333% - 10px);
    border-radius: 4px;
    max-height: 200px;
    margin: 10px 5px 15px 20px;
}


/* Raw Member / Membership Editor
------------------------------------------------------- */
.raw-member-editor .member-list li:first-child,
.raw-membership-editor .member-list li:first-child {
    padding-top: 10px;
}

.raw-member-editor .member-row,
.raw-membership-editor .member-row {
    position: relative;
}

.raw-member-editor .member-row .member-entity-name,
.raw-membership-editor .member-row .member-entity-name {
    font-weight: normal;
    padding-left: 10px;
}

.member-incomplete .member-delete {
    display: none;
}

.member-row-new .member-entity-input {
    border-radius: 4px 4px 0 0;
    border: 1px solid #cfcfcf;
    flex-basis: 100%;
}

.add-relation {
    width: 40%;
    height: 30px;
    background: rgba(0,0,0,.5);
    border-radius: 4px;
    margin-top: 10px;
}

.add-relation:hover {
    background: rgba(0,0,0,.8);
}

/* preserve extra space at bottom of inspector to allow for dropdown options - #5280 */
.raw-membership-editor.inspector-inner {
    margin-bottom: 150px;
}

/* hidden field to prevent user from tabbing out of the sidebar */
input.key-trap {
    height: 0px;
    width: 0px;
    padding: 0px;
    border: 1px solid rgba(0,0,0,0);
}


/* OSM Note Editor
------------------------------------------------------- */
.note-header {
    background-color: #f6f6f6;
    border-radius: 5px;
    border: 1px solid #ccc;
    display: flex;
    flex-flow: row nowrap;
    align-items: center;
}

.note-header-icon {
    background-color: #fff;
    padding: 10px;
    flex: 0 0 62px;
    position: relative;
    width: 60px;
    height: 60px;
    border-right: 1px solid #ccc;
    border-radius: 5px 0 0 5px;
}
[dir='rtl'] .note-header-icon {
    border-right: unset;
    border-left: 1px solid #ccc;
    border-radius: 0 5px 5px 0;
}

.note-header-icon .icon-wrap {
    position: absolute;
    top: 0px;
}

.note-header-label {
    background-color: #f6f6f6;
    padding: 0 15px;
    flex: 1 1 100%;
    font-size: 14px;
    font-weight: bold;
    border-radius: 0 5px 5px 0;
}
[dir='rtl'] .note-header-label {
    border-radius: 5px 0 0 5px;
}

.note-category {
    margin: 20px 0px;
}

.comments-container {
    background: #ececec;
    padding: 1px 10px;
    border-radius: 8px;
    margin-top: 20px;
}

.comment {
    background-color: #fff;
    border-radius: 5px;
    border: 1px solid #ccc;
    margin: 10px auto;
    display: flex;
    flex-flow: row nowrap;
}
.comment-avatar {
    padding: 10px;
    flex: 0 0 62px;
}
.comment-avatar .icon.comment-avatar-icon {
    width: 40px;
    height: 40px;
    object-fit: cover;
    border: 1px solid #ccc;
    border-radius: 20px;
}
.comment-main {
    padding: 10px 10px 10px 0;
    flex: 1 1 100%;
    flex-flow: column nowrap;
    overflow: hidden;
    overflow-wrap: break-word;
}
[dir='rtl'] .comment-main {
    padding: 10px 0 10px 10px;
}

.comment-metadata {
    flex-flow: row nowrap;
    justify-content: space-between;
}
.comment-author {
    font-weight: bold;
    color: #333;
}
.comment-date {
    color: #aaa;
}
.comment-text {
    color: #333;
    margin-top: 10px;
    overflow-y: auto;
    max-height: 250px;
}
.comment-text::-webkit-scrollbar {
    border-left: none;
}

.note-save {
    padding: 10px;
}

.note-save #new-comment-input {
    width: 100%;
    height: 100px;
    max-height: 300px;
    min-height: 100px;
}

.note-save .detail-section {
    margin: 10px 0;
}

.note-report {
    float: right;
}


/* Custom Data Editor
------------------------------------------------------- */
.data-header {
    background-color: #f6f6f6;
    border-radius: 5px;
    border: 1px solid #ccc;
    display: flex;
    flex-flow: row nowrap;
    align-items: center;
}

.data-header-icon {
    background-color: #fff;
    padding: 10px;
    flex: 0 0 62px;
    position: relative;
    width: 60px;
    height: 60px;
    border-right: 1px solid #ccc;
    border-radius: 5px 0 0 5px;
}
[dir='rtl'] .data-header-icon {
    border-right: unset;
    border-left: 1px solid #ccc;
    border-radius: 0 5px 5px 0;
}

.data-header-icon .icon-wrap {
    position: absolute;
    top: 0px;
}

.data-header-label {
    background-color: #f6f6f6;
    padding: 0 15px;
    flex: 1 1 100%;
    font-size: 14px;
    font-weight: bold;
    border-radius: 0 5px 5px 0;
}
[dir='rtl'] .data-header-label {
    border-radius: 5px 0 0 5px;
}

/* tag editor - no buttons */
.data-editor.raw-tag-editor button {
    display: none;
}
.data-editor.raw-tag-editor .tag-row .key-wrap,
.data-editor.raw-tag-editor .tag-row .input-wrap-position {
    width: 50%;
}


/* Map Controls
------------------------------------------------------- */
.map-controls {
    right: 0;
    top: 132px;
    width: 40px;
    position: fixed;
    z-index: 100;
}
[dir='rtl'] .map-controls {
    left: 0;
    right: auto;
}

.map-control > button {
    width: 40px;
    background: rgba(0,0,0,.5);
    border-radius: 0;
}

.map-control > button:hover {
    background: rgba(0, 0, 0, .8);
}

.map-control > button.active,
.map-control > button.active:hover {
    background: #7092ff;
}


/* Fullscreen Button (disabled)
------------------------------------------------------- */
div.full-screen {
    display: inline-block;
    width: 40px;
    margin-right: 10px;
    display: none;
}

div.full-screen .tooltip {
    min-width: 160px;
}

div.full-screen > button, div.full-screen > button.active {
    width: 40px;
    height: 40px;
    background: transparent;
}

div.full-screen > button:hover {
    background-color: rgba(0, 0, 0, .8);
}


/* Zoom Buttons
------------------------------------------------------- */
.zoombuttons > button.zoom-in {
    border-radius: 4px 0 0 0;
}
[dir='rtl'] .zoombuttons > button.zoom-in {
    border-radius: 0 4px 0 0;
}


/* Geolocate Button
------------------------------------------------------- */
.geolocate-control {
    margin-bottom: 10px;
}
.geolocate-control > button {
    border-radius: 0 0 0 4px;
}
[dir='rtl'] .geolocate-control > button {
    border-radius: 0 0 4px 0;
}


/* Background / Map Data / Help Pane buttons
------------------------------------------------------- */
.help-control > button {
    border-radius: 0 0 0 4px;
}
[dir='rtl'] .help-control > button {
    border-radius: 0 0 4px 0;
}

.map-data-control button {
    border-radius: 0;
}

.background-control > button {
    border-radius: 4px 0 0 0;
}
[dir='rtl'] .background-control > button {
    border-radius: 0 4px 0 0;
}


/* Background / Map Data Settings
------------------------------------------------------- */
.map-data-control,
.background-control {
    position: relative;
}

.imagery-faq {
    margin-bottom: 10px;
    white-space: nowrap;
}

.layer-list, .controls-list {
    margin-bottom: 10px;
    border: 1px solid #ccc;
    border-radius: 4px;
}

.layer-list li {
    position: relative;
    height: 30px;
    background-color: #fff;
    color: #7092ff;
}

.layer-list:empty {
    display: none;
}

.layer-list > li:first-child {
    border-radius: 3px 3px 0 0;
}
.layer-list > li:last-child {
    border-radius: 0 0 3px 3px;
}
.layer-list > li:only-child {
    border-radius: 3px;
}
.layer-list li:not(:last-child) {
    border-bottom: 1px solid #ccc;
}
.layer-list li:hover {
    background-color: #ececec;
}

.layer-list li.active button,
.layer-list li.switch button,
.layer-list li.active,
.layer-list li.switch {
    background: #e8ebff;
}

.layer-list li.best > div.best {
    display: inline-block;
    padding: 5px;
    float: right;
}

[dir='rtl'] .list-item-data-browse svg {
    transform: rotateY(180deg);
}

/* make sure tooltip fits in map-control panel */
/* if too wide, placement will be wrong the first time it displays */
.layer-list li.best .tooltip-inner {
    max-width: 160px;
}

.layer-list label {
    display: block;
    padding: 5px 10px;
    cursor: pointer;
}

.layer-list label > span {
    display: block;
    overflow: hidden;
    white-space: nowrap;
    text-overflow: ellipsis;
}

.map-data-control .layer-list button,
.background-control .layer-list button {
    float: right;
    height: 100%;
    width: 10%;
    border-left: 1px solid #ccc;
    border-radius: 0;
}
[dir='rtl'] .map-data-control .layer-list button,
[dir='rtl'] .background-control .layer-list button {
    float: left;
    border-left: none;
    border-right: 1px solid #ccc;
}

.map-data-control .layer-list button .icon,
.background-control .layer-list button .icon {
    opacity: 0.5;
}

.map-data-control .layer-list button:first-of-type,
.background-control .layer-list button:first-of-type {
    border-radius: 0 3px 3px 0;
}
[dir='rtl'] .map-data-control .layer-list button:first-of-type,
[dir='rtl'] .background-control .layer-list button:first-of-type {
    border-radius: 3px 0 0 3px;
}

.map-data-control .vectortile-container .vectortile-header {
    padding-bottom: 5px;
}
.map-data-control .vectortile-container .vectortile-footer {
    padding-bottom: 10px;
}


/* Background - Display Options Sliders
------------------------------------------------------- */
.display-options-container {
    padding: 10px;
}

.display-control h5 {
    padding-bottom: 0;
    padding-top: 10px;
}

.display-control h5 span {
    margin: 5px;
}

.display-control .display-option-input {
    height: 20px;
    width: 155px;
}

.display-control button {
    height: 30px;
    width: 30px;
    margin-left: 5px;
    margin-right: 0px;
    vertical-align: text-bottom;
    border-radius: 4px;
}
[dir='rtl'] .display-control button {
    margin-left: 0px;
    margin-right: 5px;
}


/* Background - Adjust Alignment
------------------------------------------------------- */
.background-control .nudge-container {
    border: 1px solid #ccc;
    border-radius: 4px;
    padding: 10px;
}

.nudge-container .nudge-instructions {
    padding-bottom: 15px;
}

.nudge-container .nudge-outer-rect {
    background-color: #eee;
    border: 1px solid #ccc;
    border-radius: 2px;
    padding: 20px 0;
    width: 70%;
    display: flex;
    justify-content: center;
    align-items: center;
    margin: 0 auto;
    margin-top: 20px;
    cursor: move;
}

.nudge-container .nudge-inner-rect {
    background-color: #fff;
    border: 1px solid #ccc;
    border-radius: 2px;
    width: 65%;
    min-height: 20px;
}

.nudge-container .nudge::after {
    content: '';
    display: block;
    position: absolute;
    margin: auto;
    left: 0; right: 0; top: 0; bottom: 0;
    height: 0;
    width: 0;
}

.nudge-container input {
    width: 100%;
    height: 20px;
    text-align: center;
    border: 0;
}

.nudge-container input.error {
    border: 1px solid #ff7878;
    border-radius: 2px;
    background: #ffb;
}

.nudge-container input:focus {
    background-color: transparent;
}

.nudge-container button {
    float: left;
    display: block;
    width: 20%;
    position: relative;
    background-color: transparent;
}

.nudge-container button.right {
    top: -50px;
    right: -85%;
}

.nudge-container button.left {
    top: -50px;
    right: 45%;
}

.nudge-container button.top {
    left: 20%;
    top: -104px;
}

.nudge-container button.bottom {
    left: -20%;
}

.nudge-container button.nudge-reset {
    right: -10px;
}

.nudge-surface {
   position: absolute;
   z-index: 5000;
   left: 0;
   top: 0;
   width: 100%;
   height: 100%;
   background-color: transparent;
   cursor: move;
}

.background-control .nudge.right::after {
    border-top: 5px solid transparent;
    border-bottom: 5px solid transparent;
    border-left: 5px solid #222;
}

.background-control .nudge.left::after {
    border-top: 5px solid transparent;
    border-bottom: 5px solid transparent;
    border-right: 5px solid #222;
}

.background-control .nudge.top::after {
    border-right: 5px solid transparent;
    border-left: 5px solid transparent;
    border-bottom: 5px solid #222;
}

.background-control .nudge.bottom::after {
    border-right: 5px solid transparent;
    border-left: 5px solid transparent;
    border-top: 5px solid #222;
}


/* Side Panes - Background / Map Data / Help
------------------------------------------------------- */
.map-pane {
    position: fixed;
    top: 60px;
    bottom: 30px;
    right: 0;
    width: 33.3333%;
    max-width: 400px;
    padding-bottom: 50px;
    overflow: hidden;
    z-index: -1;
}
[dir='rtl'] .map-pane {
    left: 0;
    right: auto !important;
}

.map-pane.help-wrap {
    width: 50.0000%;
    max-width: 600px;
}

.pane-heading {
    display: flex;
    flex-flow: row nowrap;
    justify-content: space-between;
    border-bottom: 1px solid #ccc;
}

.pane-heading h2 {
    margin: 15px 20px;
}

.pane-heading button {
    width: 40px;
    height: 61px;
    border-radius: 0;
}

.pane-content {
    height: 100%;
    padding: 10px 50px 20px 20px;
    overflow-x: hidden;
    overflow-y: scroll;
}
[dir='rtl'] .pane-content {
    padding: 10px 20px 20px 50px;
}

.pane-content > div {
    padding-bottom: 15px;
}


/* Help
------------------------------------------------------- */
.help-wrap p {
    font-size: 15px;
    margin-bottom: 20px;
}

.help-wrap .left-content .body p code {
    padding: 3px 4px;
    font-size: 12px;
    color: #555;
    vertical-align: baseline;
    background-color: #f6f6f6;
    border: solid 1px #ccc;
    margin: 0 2px;
    border-bottom-color: #bbb;
    border-radius: 3px;
    box-shadow: inset 0 -1px 0 #bbb;
}

.help-wrap .left-content .icon.pre-text {
    vertical-align: text-top;
    margin-right: 0;
    margin-left: 0;
    display: inline-block;
}

.help-wrap .toc {
    width: 40%;
    float: right;
    margin-left: 20px;
    margin-bottom: 20px;
    padding-left: 5px;
}

.help-wrap .toc li a,
.help-wrap .nav a {
    display: block;
    border: 1px solid #ccc;
    padding: 5px 10px;
}

.help-wrap .toc li a {
    border-bottom: 0;
}

.help-wrap .toc li a:hover,
.help-wrap .nav a:hover {
    background: #ececec;
}

.help-wrap .toc li a.selected {
    background: #e8ebff;
}

.help-wrap .toc li:first-child a {
    border-radius: 4px 4px 0 0;
}

.help-wrap .toc li:nth-last-child(3) a {
    border-bottom: 1px solid #ccc;
    border-radius: 0 0 4px 4px
}

.help-wrap .toc li.shortcuts a,
.help-wrap .toc li.walkthrough a {
    overflow: hidden;
    margin-top: 10px;
    border-bottom: 1px solid #ccc;
    border-radius: 4px;
}

.help-wrap .toc li.walkthrough a {
    text-align: center;
}

.help-wrap .nav {
    position: relative;
    padding-bottom: 30px;
}

.help-wrap .nav a {
    float: left;
    width: 50%;
    text-align: center;
}

.help-wrap .nav a:first-child {
    border-radius: 4px 0 0 4px;
}

.help-wrap .nav a:last-child:not(:only-child) {
    border-radius: 0 4px 4px 0;
    border-left: 0;
}

.help-wrap .nav a:only-child {
    width: 100%;
    border-radius: 4px;
}


/* Raster Background Tiles
------------------------------------------------------- */
img.tile {
    position: absolute;
    transform-origin: 0 0;
    -ms-transform-origin: 0 0;
    -webkit-transform-origin: 0 0;
    -moz-transform-origin: 0 0;
    -o-transform-origin: 0 0;

    -moz-user-select: none;
    -webkit-user-select: none;
    -ms-user-select: none;
    user-select: none;

    opacity: 0;

    -webkit-transition: opacity 200ms linear;
    -moz-transition: opacity 200ms linear;
    transition: opacity 200ms linear;
}

img.tile-loaded {
    opacity: 1;
}

img.tile-removing {
    opacity: 0;
}

.tile-label-debug {
    font-size: 10px;
    background: rgba(0, 0, 0, 0.7);
    color: #fff;
    position: absolute;
    text-align: center;
    padding: 5px;
    border-radius: 3px;
    z-index: 2;
    margin-left: -70px;
    margin-top: -20px;

    transform-origin: 0 0;
    -ms-transform-origin: 0 0;
    -webkit-transform-origin: 0 0;
    -moz-transform-origin: 0 0;
    -o-transform-origin: 0 0;

    -moz-user-select: none;
    -webkit-user-select: none;
    -ms-user-select: none;
    user-select: none;
}

img.tile-debug {
    outline: 1px solid red;
}


/* Map
------------------------------------------------------- */
#map {
    position: relative;
    overflow: hidden;
    height: 100%;
    background: #000;
    -moz-user-select: none;
    -webkit-user-select: none;
    -ms-user-select: none;
    user-select: none;
}

#supersurface {
    transform-origin: 0 0;
    -ms-transform-origin: 0 0;
    -webkit-transform-origin: 0 0;
    -moz-transform-origin: 0 0;
    -o-transform-origin: 0 0;
}

#supersurface, .layer {
    position: absolute;
    top: 0;
    left: 0;
    right: 0;
    bottom: 0;
}


/* Map-In-Map
------------------------------------------------------- */
.map-in-map {
    position: absolute;
    overflow: hidden;
    top: 60px;
    width: 200px;
    height: 150px;
    z-index: 5;
    background: #000;
    border: #aaa 1px solid;
    box-shadow: 0 0 2em black;
}

.map-in-map-tiles {
    transform-origin: 0 0;
    -ms-transform-origin: 0 0;
    -webkit-transform-origin: 0 0;
    -moz-transform-origin: 0 0;
    -o-transform-origin: 0 0;

    -moz-user-select: none;
    -webkit-user-select: none;
    -ms-user-select: none;
    user-select: none;
}

.map-in-map-viewport,
.map-in-map-data {
    top: 0;
    left: 0;
    overflow: hidden;
    height: 100%;
    width: 100%;
}

.map-in-map-viewport {
    position: absolute;
}

.map-in-map-data {
    position: relative;
    z-index: 10;
}

.map-in-map-bbox {
    fill: none;
    stroke: rgba(255, 255, 0, 0.75);
    stroke-width: 1;
    shape-rendering: crispEdges;
}

.map-in-map-bbox.thick {
    stroke-width: 5;
}


/* Debug Data
------------------------------------------------------- */
.debug {
    stroke: currentColor;
    fill: none;
    stroke-width: 2;
}
.map-in-map-data .debug {
    stroke-width: 1;
}

.nocolor { color: rgba(0, 0, 0, 0); }
.red     { color: rgba(255, 0, 0, 0.75); }
.green   { color: rgba(0, 255, 0, 0.75); }
.blue    { color: rgba(176, 176, 255, 0.75); }
.yellow  { color: rgba(255, 255, 0, 0.75); }
.cyan    { color: rgba(0, 255, 255, 0.75); }
.magenta { color: rgba(255, 0, 255, 0.75); }
.orange  { color: rgba(255, 153, 0, 0.75); }
.pink    { color: rgba(255, 0, 153, 0.75); }
.purple  { color: rgba(153, 0, 255, 0.75); }

.debug-legend {
    position: absolute;
    top: 70px;
    right: 80px;
    padding: 5px;
    border-radius: 4px;
    pointer-events: none;
}

.debug-legend-item {
    padding-right: 5px;
}
.debug-legend-item:before {
    content: "\25A0";
    padding: 0 5px;
}


/* Information Panels
------------------------------------------------------- */
.info-panels {
    display: flex;
    flex-flow: row-reverse wrap-reverse;
    position: absolute;
    z-index: 1;
    right: 0;
    bottom: 30px;
    -ms-user-select: element;
}

.info-panels h1,
.info-panels h2,
.info-panels h3,
.info-panels h4,
.info-panels h5 {
    display: inline-block;
    margin-bottom: 0;
}

.info-panels h1,
.info-panels h2,
.info-panels h3 {
    color: #ff8;
}

.panel-container {
    flex: 0 0 auto;
    margin: 2px 0 0 2px;
    border-radius: 4px;
    border: 1px solid rgba(0, 0, 0, 0.75);
    padding-bottom: 10px;
    width: 250px;
}

.panel-container .panel-title {
    border-radius: 4px 4px 0 0;
}

.panel-title {
    padding: 5px 10px;
}

.panel-title button.close {
    float: right;
    height: 20px;
    background: none;
    color: #ddd;
}
[dir='rtl'] .panel-title button.close {
    float: left;
}

.panel-title button.close:hover {
    color: #fff;
}
.panel-title button.close .icon {
    height: 20px;
    width: 16px;
}

.panel-content {
    padding: 5px 10px;
    position: relative;
}

.panel-content li span {
    display: inline-block;
    white-space: nowrap;
    margin: 0 8px;
}

.panel-content .button {
    display: inline-block;
    background: #7092ff;
    border-radius: 2px;
    padding: 0 4px;
    margin-top: 10px;
    margin-right: 10px;
    color: #fff;
}
[dir='rtl'] .panel-content .button {
    margin-right: auto;
    margin-left: 10px;
}

.panel-content-history .links a {
    margin-left: 8px;
}
[dir='rtl'] .panel-content-history .links a {
    margin-left: auto;
    margin-right: 8px;
}

.panel-content-history .view-history-on-osm {
    display: block;
    margin-top: 10px;
}

.panel-content-location .location-info {
    margin-top: 10px;
}


/* About Section, Attribution, Footer
------------------------------------------------------- */
#about {
    width: 100%;
    position: absolute;
    right: 0;
    bottom: 0;
    border-radius: 0;
    pointer-events: none;
    display: flex;
    flex-direction: column;
    -ms-user-select: element;
}

#attrib {
    width: 100%;
    height: 20px;
    margin-bottom: 5px;
}

#attrib * { pointer-events: all; }

.base-layer-attribution,
.overlay-layer-attribution {
    position: absolute;
    color: #ccc;
    font-size: 10px;
}

.base-layer-attribution {
    left: 10px;
}

.overlay-layer-attribution {
    right: 10px;
}

.overlay-layer-attribution .attribution:not(:last-child):after {
    content: '; ';
}

.attribution a,
.attribution a:visited {
    color: #ccf;
}

.attribution a:hover {
    color: #aaf;
}

.attribution .source-image {
    height: 20px;
    vertical-align: middle;
    border-radius: 3px;
}

.attribution span {
    margin: 0 3px;
}

#footer {
    pointer-events: all;
    display: block;
    height: 30px;
}


/* Footer - Flash messages
------------------------------------------------------- */
#flash-wrap {
    display: flex;
    flex: 0 0 100%;
    flex-flow: row nowrap;
    justify-content: space-between;
    max-height: 30px;
    position: absolute;
    right: 0;
    left: 0;
}

.flash-content {
    display: flex;
    flex: 1 0 auto;
    flex-flow: row nowrap;
    align-items: center;
    padding: 2px;
    height: 30px;
}

.flash-icon {
    flex: 0 0 auto;
    width: 20px;
    height: 20px;
    margin: 0 8px;
}

.flash-icon circle {
    fill: #eee;
}
.flash-icon.disabled circle {
    cursor: auto;
    fill: rgba(255,255,255,0.7);
}

.flash-icon use {
    color: #222;
}
.flash-icon.disabled use {
    color: rgba(32,32,32,0.7);
}

.flash-icon.operation use {
    fill: #222;
    color: #79f;
}
.flash-icon.operation.disabled use {
    fill: rgba(32,32,32,0.7);
    color: rgba(40,40,40,0.7);
}

.flash-text {
    flex: 1 1 auto;
}

#footer-wrap {
    display: flex;
    flex: 0 0 100%;
    flex-flow: row nowrap;
    justify-content: space-between;
    max-height: 30px;
    position: absolute;
    right: 0;
    left: 0;
}

.footer-show {
    bottom: 0px;
    transition: bottom 75ms linear;
    -moz-transition: bottom 75ms linear;
    -webkit-transition: bottom 75ms linear;
}

.footer-hide {
    bottom: -35px;
    transition: bottom 75ms linear;
    -moz-transition: bottom 75ms linear;
    -webkit-transition: bottom 75ms linear;
}


/* Footer - Scale bar, About, Source Switcher
------------------------------------------------------- */
#scale-block {
    vertical-align: bottom;
    width: 250px;
    max-height: 30px;
    flex: 0 0 250px;
    -moz-user-select: none;
    -webkit-user-select: none;
    -ms-user-select: none;
    user-select: none;
}

#info-block {
    max-height: 30px;
    flex: 1 1 auto;
}

#scale {
    height: 30px;
    width: 100%;
}
[dir='rtl'] #scale {
    transform: scaleX(-1);
}

#scale:hover {
    cursor: pointer;
}

#scale text {
    font: 12px sans-serif;
    stroke: none;
    fill: #ccc;
    text-anchor: start;
}
[dir='rtl'] #scale text {
    transform: scaleX(-1);
}

#scale path {
    fill: none;
    stroke: #ccc;
    stroke-width: 1;
    shape-rendering: crispEdges;
}

#about-list {
    text-align: right;
    margin-right: 10px;
    clear: right;
    overflow: hidden;
}
[dir='rtl'] #about-list {
    text-align: left;
    clear: left;
    margin-left: 10px;
    margin-right: 0;
}

#about-list li {
    float: right;
    border-left: 1px solid rgba(255,255,255,.5);
    padding: 5px 0 5px 5px;
    margin-left: 5px;
}
[dir='rtl'] #about-list li {
    float: left;
    border-left: none;
    border-right: 1px solid rgba(255,255,255,.5);
    margin-left: 0;
    margin-right: 5px;
    padding: 5px 5px 5px 0;
}

#about-list li:last-child {
    border-left: 0;
    margin-left: 0;
    padding-left: 0;
}
[dir='rtl'] #about-list li:last-child {
    border-right: none;
}

.source-switch a {
    padding: 2px 4px 4px 4px;
    border-radius: 2px;
}
.source-switch a.live {
    background: #d32232;
    color: #fff;
}

.feature-warning a {
    background: #1e90ff;
    padding: 2px 4px 4px 4px;
    border-radius: 2px;
    color: #eee;
}

.user-list a:not(:last-child):after {
    content: ', ';
}

.api-status {
    text-align: right;
    padding: 0px 10px;
    color: #eee;
    flex: 1 1 auto;
}
[dir='rtl'] .api-status {
    text-align: left;
}

.api-status.offline,
.api-status.readonly,
.api-status.error {
    background: #a22;
}

.api-status-login {
    color: #aaf;
}
.api-status-login:hover {
    color: #ccf;
}

/* Notification Badges
------------------------------------------------------- */
/* For an icon (e.g. new version) */
.badge {
    display: inline-block;
    background: #d32232;
    width: 21px;
    height: 20px;
    border-radius: 11px;
    margin-left: 6px;
}
[dir='rtl'] .badge {
    margin-left: 0;
    margin-right: 6px;
}
.badge a {
    margin-right: 5px;
}
[dir='rtl'] .badge a {
    margin-right: 0;
    margin-left: 5px;
}
.badge .icon {
    vertical-align: baseline;
    width: 11px;
    height: 11px;
    fill: #fff;
}

/* For text (e.g. upcoming events) */
.badge-text {
    display: inline-block;
    color: #fff;
    text-align: center;
    width: 16px;
    height: 16px;
    font-size: 10px;
    font-weight: bold;
    margin-left: 5px;
    background: #f00;
    border-radius: 9px;
}
[dir='rtl'] .badge-text {
    margin-left: 0;
    margin-right: 5px;
}


/* Modals / Prompts
------------------------------------------------------- */
.modal {
    top: 40px;
    display: inline-block;
    position: absolute;
    border-radius: 3px;
    overflow: hidden;
    left: 0;
    right: 0;
    margin: auto;
    z-index: 50;
}

.modal .loader {
    margin-bottom: 10px;
}
.modal .description {
    text-align: center;
}

.shaded {
    z-index: 49;
    position: absolute;
    top: 0;
    bottom: 0;
    left: 0;
    right: 0;
    overflow: auto;
}
.shaded:before {
    content:'';
    background: rgba(0,0,0,0.5);
    position: fixed;
    left: 0px; right: 0px; top: 0px; bottom: 0px;
}

.modal-section {
    padding: 20px;
    border-bottom: 1px solid #ccc;
}
.modal-section.header h3 {
    padding: 0;
}
.modal-section.buttons {
    text-align: center;
}

.modal-section.buttons button {
    min-width: 130px;
}

.modal-section.buttons .action {
    display: inline-block;
    margin: 0 10px;
    text-align: center;
    vertical-align: middle;
}

.save-section .buttons {
    display: flex;
    flex-wrap: wrap;
    justify-content: space-around;
    margin-bottom: 30px;
}

.save-section .buttons .action,
.save-section .buttons .secondary-action {
    width: 45%;
    margin: 10px auto;
    text-align: center;
    vertical-align: middle;
}

.loading-modal {
    text-align: center;
}

.modal-actions button {
    font-weight: normal;
    color: #7092ff;
    border-bottom: 1px solid #ccc;
    border-radius: 0;
    height: 160px;
    text-align: center;
    display: inline-block;
}
.modal-actions button:hover {
    background-color: #ececec;
}

.logo-small {
    height: 40px;
    width: 40px;
    margin: auto;
}

.logo {
    height: 100px;
    width: 100%;
    max-width: 100px;
    margin: auto;
}

.modal-actions > :first-child {
    border-right: 1px solid #ccc;
}

.modal-section:last-child {
    border-bottom: 0;
}

/* Restore Modal
------------------------------------------------------- */
.modal-actions .logo-restore {
    color: #7092ff;
}
.modal-actions .logo-reset {
    color: #e06c5e;
}

/* Success Screen / Community Index
------------------------------------------------------- */
.save-success.body {
    overflow-y: scroll;
    overflow-x: hidden;
}

.save-success .link-out {
    margin: 0px 5px;
    white-space: nowrap;
}

.save-summary,
.save-communityLinks {
    padding: 0px 20px 15px 20px;
}

.save-communityLinks {
    border-top: 1px solid #ccc;
}

.save-success table,
.save-success p {
    margin-top: 15px;
}
.save-success h3 {
    font-size: 14px;
    margin-top: 15px;
    line-height: 1.5;
    padding-bottom: 0;
}
.save-success td {
    vertical-align: top;
}
.save-success td.cell-icon {
    width: 40px;
}
.save-success td.cell-detail {
    padding: 0 10px;
}
.save-success td.community-detail {
    padding-bottom: 15px;
}

.summary-view-on-osm,
.community-name {
    font-size: 14px;
    font-weight: bold;
}
.community-languages {
    margin-top: 5px;
    font-style: italic;
}
.community-languages:only-child {
    margin-top: 0;
}

.community-detail a.hide-toggle,
.community-detail a:visited.hide-toggle {
    font-size: 12px;
    font-weight: normal;
    padding-bottom: 0;
}
.community-detail .hide-toggle svg.icon.pre-text {
    width: 12px;
    height: 15px;
}

.community-events {
    margin-top: 5px;
}

.community-event,
.community-more {
    background-color: #efefef;
    padding: 8px;
    border-radius: 4px;
    margin-bottom: 5px;
}

.community-event-name {
    font-size: 14px;
    font-weight: bold;
}
.community-event-when {
    font-weight: bold;
}

.community-missing {
    padding: 10px;
    text-align: center;
}


/* Splash Modal
------------------------------------------------------- */
.modal-actions .logo-walkthrough,
.modal-actions .logo-features {
    color: #7092ff;
}


/* Shortcuts Modal
------------------------------------------------------- */
.modal-shortcuts {
    width: 90%;
    max-width: 950px;
}

.modal-shortcuts .modal-section:last-child {
    padding-top: 10px;
    min-height: 275px;
}

.modal-shortcuts .tabs-bar {
    text-align: center;
    padding-bottom: 5px;
    font-size: 16px;
    font-weight: bold;
}

.modal-shortcuts .tab {
    display: inline-block;
    padding: 5px 10px;
    margin: 0 5px;
    cursor: pointer;
    color: #666;
}
.modal-shortcuts .tab.active {
    color: #7092ff;
    border-bottom: 2px solid;
}
.modal-shortcuts .tab:hover {
    color: #597be7;
    background-color: #efefef;
}

.modal-shortcuts .shortcut-tab {
    display: flex;
    flex-flow: row wrap;
}

.modal-shortcuts .shortcut-column {
    flex: 1 1 50%;
    width: 50%;
}

.modal-shortcuts .shortcut-tab-tools .shortcut-column {
    flex: 1 1 100%;
    width: 100%;
}

.modal-shortcuts td {
    padding-bottom: 5px;
}

.modal-shortcuts .shortcut-section {
    padding: 20px 0 10px 0;
}

.modal-shortcuts .shortcut-keys {
    padding-right: 10px;
    color: #767676;
    text-align: right;
}
[dir='rtl'] .modal-shortcuts .shortcut-keys {
    padding-right: auto;
    padding-left: 10px;
    text-align: left;
}

.modal-shortcuts .shortcut-keys kbd {
    display: inline-block;
    text-align: center;
    padding: 3px 5px;
    font-size: 11px;
    line-height: 12px;
    min-width: 12px;
    color: #555;
    vertical-align: baseline;
    background-color: #fcfcfc;
    border: solid 1px #ccc;
    margin: 0 2px;
    border-bottom-color: #bbb;
    border-radius: 3px;
    box-shadow: inset 0 -1px 0 #bbb;
}

svg.mouseclick use.left {
    fill: rgba(112, 146, 255, 1);
    color: rgba(112, 146, 255, 0);
}
svg.mouseclick use.right {
    fill: rgba(112, 146, 255, 0);
    color: rgba(112, 146, 255, 1);
}

.modal-shortcuts .shortcut-keys .gesture {
    color: #333;
    padding: 3px;
}


/* Settings Modals
------------------------------------------------------- */
.settings-modal textarea {
    height: 70px;
}

.settings-custom-background .instructions-template {
    margin-bottom: 20px;
}

.settings-custom-data .instructions-url {
    margin-bottom: 10px;
}
.settings-custom-data .field-file,
.settings-custom-data .instructions-template {
    margin-bottom: 20px;
}


/* Save Mode
------------------------------------------------------- */
.mode-save a.user-info {
    display: inline-block;
}

.mode-save .commit-form {
    margin-bottom: 0;
}

.mode-save .user-info img {
    float: left;
}

.mode-save h3 small.count {
    margin-right: 10px;
    text-align: center;
    float: left;
    height: 12px;
    min-width: 12px;
    font-size: 12px;
    line-height: 12px;
    border-radius: 24px;
    padding: 5px;
    background: #7092ff;
    color: #fff;
}

.note-save .field-warning,
.mode-save .field-warning {
    background: #ffb;
    border: 1px solid #ccc;
    border-radius: 4px;
    padding: 10px;
}

.note-save .field-warning:empty,
.mode-save .field-warning:empty {
    display: none;
}

.mode-save .field-warning,
.mode-save .changeset-info,
.mode-save .request-review,
.mode-save .commit-info {
    margin-bottom: 10px;
}

.mode-save .request-review label {
    cursor: pointer;
}

.mode-save .changeset-list {
    border: 1px solid #ccc;
    border-radius: 4px;
    background: #fff;
    margin-bottom: 10px;
}

.mode-save .warning-section {
    background: #ffb;
}

.mode-save .warning-section .changeset-list button {
    border-left: 1px solid #ccc;
}

.mode-save .changeset-list li {
    position: relative;
    border-top: 1px solid #ccc;
    padding: 5px 10px;
    cursor: pointer;
}

.mode-save .changeset-list li:hover {
    background-color: #ececec;
}

.mode-save .changeset-list .alert {
    opacity: 0.5;
}

.changeset-list li span.count {
    font-size: 10px;
    color: #555;
}

.mode-save .commit-section .changeset-list button {
    border-left: 1px solid #ccc;
}

.changeset-list li span.count:before { content: '('; }

.changeset-list li span.count:after { content: ')'; }

.changeset-list li:first-child { border-top: 0;}


/* Conflict resolution
------------------------------------------------------- */
.conflicts-help {
    padding: 20px;
    background-color: #ffffbb;
    border-bottom: 1px solid #ccc;
}

.conflicts-buttons {
    padding: 20px;
}

.mode-save button.conflicts-button {
    float: left;
}

.conflict-container {
    border-bottom: 1px solid #ccc;
}

.conflict-description {
    padding: 5px 20px;
    display: block;
}

.conflicts-done {
    padding: 20px 20px 0 20px;
}

.conflict-detail-container {
    padding: 10px 20px;
}

.conflict-count {
    padding: 10px 20px;
}

.conflict-choices {
    margin-top: 10px;
}

.conflict-nav-buttons {
    padding: 10px 0 20px 0;
}

.conflict-nav-button {
    height: 30px;
}


/* Notices (Zoom in to Edit)
------------------------------------------------------- */
.notice {
    position: absolute;
    top: 45px;
    left: 0;
    right: 0;
    text-align: center;
}

.notice .zoom-to {
    margin: auto;
    width: 300px;
    height: 70px;
    font-size: 150%;
    border-radius: 8px;
}

.notice .zoom-to:hover {
    background: rgba(0,0,0,0.6);
}

.notice .zoom-to .icon {
    width: 30px;
    height: 30px;
    vertical-align: middle;
    margin-right: 10px;
}
[dir='rtl'] .notice .zoom-to .icon {
    margin-left: 10px;
    margin-right: 0;
}


/* Tooltips
------------------------------------------------------- */
.tooltip {
    position: absolute;
    display: none;
    color: #333;
    font-size: 12px;
    white-space: initial;
}

.tooltip.in {
    opacity: 0.9;
    z-index: 1030;
    height: auto;
    display: block;
}

.tooltip.top {
    margin-top: -20px;
    text-align: center;
}

.tooltip.right {
    margin-left: 20px;
    text-align: left;
}

.tooltip.bottom {
    margin-top: 20px;
    text-align: center;
}

.tooltip.left {
    margin-left: -20px;
    text-align: right;
}

.tooltip-inner {
    display: inline-block;
    border-radius: 3px;
    max-width: 200px;
    min-width: 80px;
    padding: 10px;
    font-weight: normal;
    background-color: #fff;
}

.tail {
    width: 200px;
    height: 400px;
    pointer-events: none;
    opacity: .8;
    margin-top: -200px;
    position: absolute;
    background: transparent;
}

.tail::after {
    content: "";
    position: absolute;
    width: 0;
    height: 0;
    border-color: transparent;
    border-style: solid;
    top: 50%;
    right: -5px;
    margin-top: -5px;
    border-left-color: #fff;
    border-width: 5px 0 5px 5px;
}

.tail div {
    border-radius: 3px;
    padding: 10px;
    background: #fff;
    position: absolute;
    top: 180px;
    left: 0;
    right: 0;
    margin: auto;
}

.left.tail::after {
    content: "";
    position: absolute;
    width: 0;
    height: 0;
    border-color: transparent;
    border-style: solid;
    top: 50%;
    left: -5px;
    margin-top: -5px;
    border-right-color: #fff;
    border-width: 5px 5px 5px 0;
}

.tooltip-arrow {
    position: absolute;
    width: 0;
    height: 0;
    border-color: transparent;
    border-style: solid;
}

.tooltip.top .tooltip-arrow {
    bottom: -5px;
    left: 50%;
    margin-left: -5px;
    border-top-color: #fff;
    border-width: 5px 5px 0;
}

.tooltip.right .tooltip-arrow {
    top: 50%;
    left: -5px;
    margin-top: -5px;
    border-right-color: #fff;
    border-width: 5px 5px 5px 0;
}

.tooltip.left .tooltip-arrow {
    top: 50%;
    right: -5px;
    margin-top: -5px;
    border-left-color: #fff;
    border-width: 5px 0 5px 5px;
}

.tooltip.bottom .tooltip-arrow {
    top: -5px;
    left: 50%;
    margin-left: -5px;
    border-bottom-color: #fff;
    border-width: 0 5px 5px;
}

.tooltip-heading {
    font-weight: bold;
    background: #F6F6F6;
    padding: 10px;
    margin: -10px -10px 10px -10px;
    border-radius: 3px 3px 0 0;
    font-size: 14px;
}

.keyhint-wrap {
    background: #F6F6F6;
    padding: 10px;
    margin: 10px -10px -10px -10px;
    border-radius: 0 0 3px 3px;
}

.tooltip-inner .keyhint {
    font-weight: bold;
    margin-left: 5px;
}

/* Exceptions for tooltip layouts */

/* make tooltips in panels dark */
.map-pane .tooltip.top .tooltip-arrow,
.entity-editor-pane .tooltip.top .tooltip-arrow,
.warning-section .tooltip.top .tooltip-arrow {
    border-top-color: #000;
}

.map-pane .tooltip.bottom .tooltip-arrow,
.entity-editor-pane .tooltip.bottom .tooltip-arrow,
.warning-section .tooltip.bottom .tooltip-arrow {
    border-bottom-color: #000;
}

.map-pane .tooltip.left .tooltip-arrow,
.entity-editor-pane .tooltip.left .tooltip-arrow,
.warning-section .tooltip.left .tooltip-arrow {
    border-left-color: #000;
}

.map-pane .tooltip.right .tooltip-arrow,
.entity-editor-pane .tooltip.right .tooltip-arrow,
.warning-section .tooltip.right .tooltip-arrow {
    border-right-color: #000;
}

.map-pane .tooltip-inner,
.map-pane .tooltip-heading,
.map-pane .keyhint-wrap,
.entity-editor-pane .tooltip-inner,
.warning-section .tooltip-inner {
    background: #000;
    color: #ccc;
}
/* commit warning tooltips need to be closer */
.warning-section .tooltip.top {
    margin-top: -5px;
}

/* Uncramp map-control tooltips */
.map-control .tooltip {
    min-width: 160px;
}
.map-control .shortcuts .tooltip {
    max-width: 160px;
}

/* Move over tooltips that are near the edge of screen */
button.sidebar-toggle .tooltip .tooltip-arrow {
    left: 32px;
}
[dir='rtl'] button.sidebar-toggle .tooltip .tooltip-arrow {
    left: auto;
    right: 32px;
}

li:first-of-type .badge .tooltip,
li.hide + li.version .badge .tooltip {
    left: auto !important;
    right: 5px !important;
}
[dir='rtl'] li:first-of-type .badge .tooltip,
[dir='rtl'] li.hide + li.version .badge .tooltip {
    left: 5px !important;
    right: auto !important;
}
li:first-of-type .badge .tooltip .tooltip-arrow,
li.hide + li.version .badge .tooltip .tooltip-arrow {
    right: 15px !important;
    left: auto !important;
}
[dir='rtl'] li:first-of-type .badge .tooltip .tooltip-arrow,
[dir='rtl'] li.hide + li.version .badge .tooltip .tooltip-arrow {
    left: 15px !important;
    right: auto !important;
}


/* Contextual Radial Menu (deprecated)
------------------------------------------------------- */
.radial-menu-tooltip {
    opacity: 0.8;
    display: none;
    position: absolute;
    width: 200px;
}

.radial-menu-background {
    fill: none;
    stroke: black;
    stroke-opacity: 0.5;
}

.radial-menu-item circle {
    fill: #eee;
}

.radial-menu-item circle:active,
.radial-menu-item circle:hover {
    fill: #fff;
}

.radial-menu-item.disabled circle {
    cursor: auto;
    fill: rgba(255,255,255,.5);
}

.radial-menu-item use {
    fill: #222;
    color: #79f;
}

.radial-menu-item.disabled use {
    fill: rgba(32,32,32,.5);
    color: rgba(40,40,40,.5);
}


/* Contextual Edit Menu
------------------------------------------------------- */
.edit-menu-tooltip {
    display: none;
    position: absolute;
    width: 200px;
}

.edit-menu-background {
    fill: #eee;
}

.edit-menu-item rect {
    fill: #eee;
    cursor: default;
}

.edit-menu-item rect:active,
.edit-menu-item rect:hover {
    fill: #ccc;
}

.edit-menu-item.disabled rect {
    cursor: not-allowed;
}
.edit-menu-item.disabled rect:hover {
    cursor: not-allowed;
    fill: #eee;
}

.edit-menu-item use {
    fill: #222;
    color: #79f;
    pointer-events: none;
}
.edit-menu-item.disabled use {
    fill: rgba(32,32,32,.2);
    color: rgba(40,40,40,.2);
}


/* Lasso
------------------------------------------------------- */
.lasso-path {
    fill-opacity: 0.3;
    stroke: #fff;
    stroke-width: 1;
    stroke-opacity: 1;
    stroke-dasharray: 5, 5;
}


/* Scrollbars
 ----------------------------------------------------- */
::-webkit-scrollbar {
    height: 20px;
    overflow: visible;
    width: 10px;
    background: #fff;
    border-left: 1px solid #DDD;
}

::-webkit-scrollbar-track {
    background-clip: padding-box;
    border: solid transparent;
    border-width: 0;
}

::-webkit-scrollbar-thumb {
    background-color: rgba(0,0,0,.2);
    background-clip: padding-box;
    border: solid transparent;
    border-width: 3px 3px 3px 4px;
    border-radius: 6px;
}
::-webkit-scrollbar-track:hover,
::-webkit-scrollbar-track:active {
    background-color: rgba(0,0,0,.05);
}


/* Intro walkthrough
 ----------------------------------------------------- */
.curtain-darkness {
    pointer-events: all;
    fill-opacity: 0.7;
    fill: #222;
    fill-rule: evenodd;
}

.intro-nav-wrap {
    display: flex;
    flex-direction: row;
    position: absolute;
    left: 0;
    right: 0;
    bottom: 30px;
    padding: 10px;
    z-index: 1001;
}

.intro-nav-wrap .intro-nav-wrap-logo {
    flex: 0 0 auto;
    height: 40px;
    width: 40px;
    color: #fff;
    margin: 0px 20px;
    vertical-align: middle;
}

.intro-nav-wrap .joined {
    flex: 1 1 auto;
    display: flex;
    flex-direction: row;
}

.intro-nav-wrap button.chapter {
    flex: 1 1 100%;
    padding: 0px 20px;
}

.intro-nav-wrap button.chapter.next {
    animation-duration: 1s;
    animation-name: pulse;
    animation-iteration-count: infinite;
    animation-direction: alternate;
}
@keyframes pulse {
    from  { background: #7092ff; }
    to    { background: #c6d4ff; }
}

.intro-nav-wrap button.chapter.finished {
    background: #8cd05f;
}

.intro-nav-wrap button.chapter .status {
    display: none;
}

.intro-nav-wrap button.chapter.finished .status {
    display: inline-block;
}

.curtain-tooltip.tooltip.in {
    opacity: 1;
}
.curtain-tooltip.tooltip {
    text-align: left;
}
[dir='rtl'] .curtain-tooltip.tooltip {
    text-align: right;
}

.curtain-tooltip .tooltip-inner {
    font-size: 15px;
    position: relative;
    padding: 20px;
}

.curtain-tooltip .tooltip-inner .button-section,
.curtain-tooltip .tooltip-inner .instruction {
    font-weight: bold;
    display: block;
    border-top: 1px solid #ccc;
    margin-top: 10px;
    margin-left: -20px;
    margin-right: -20px;
    padding: 10px 20px 0 20px;
}

[dir='rtl'] .curtain-tooltip .tooltip-inner .button-section button.col8 {
    float: right;
}

.curtain-tooltip .tooltip-inner .instruction:only-child {
    border: 0;
    padding: 0;
    margin: 0;
}

.curtain-tooltip .tooltip-inner .icon.pre-text {
    vertical-align: text-top;
    margin-right: 0;
    margin-left: 0;
    display: inline-block;
}

.curtain-tooltip.intro-points-describe ,
.curtain-tooltip.intro-lines-name_road {
    top: 133px !important;
}

.tooltip-illustration {
    height: 80px;
    width: 200px;
    margin-left: -20px;
    margin-top: -10px;
}
[dir='rtl'] .tooltip-illustration {
    margin-left: auto;
    margin-right: -20px;
}

.curtain-tooltip.intro-mouse {
    -moz-user-select: none;
    -webkit-user-select: none;
    -ms-user-select: none;
    user-select: none;
}

.curtain-tooltip.intro-mouse .counter {
    position: absolute;
    display: block;
    top: 50px;
    width: 100%;
    text-align: center;
    font-weight: bold;
    font-size: 14px;
    z-index: 1003;
}

.curtain-tooltip.intro-mouse .tooltip-illustration use {
    fill: rgba(112, 146, 255, 0);
    color: rgba(112, 146, 255, 0);
}
.curtain-tooltip.intro-mouse.leftclick .tooltip-illustration use {
    fill: rgba(112, 146, 255, 1);
}
.curtain-tooltip.intro-mouse.rightclick .tooltip-illustration use {
    color: rgba(112, 146, 255, 1);
}

.huge-modal-button {
    width: 100%;
    height: auto;
    padding: 20px;
}

.huge-modal-button .illustration {
    height: 100px;
    width: 100px;
    color: #7092ff;
}<|MERGE_RESOLUTION|>--- conflicted
+++ resolved
@@ -1229,12 +1229,6 @@
     color: #333;
     background: #f6f6f6;
     border: 1px solid #cfcfcf;
-<<<<<<< HEAD
-    padding: 5px 0 5px 10px;
-    display: block;
-=======
-    background: #f6f6f6;
->>>>>>> 648996bd
     border-radius: 4px 4px 0 0;
     overflow: hidden;
     flex: 1 1 100%;
@@ -1749,19 +1743,7 @@
 
 /* Field - Localized Name
 ------------------------------------------------------- */
-<<<<<<< HEAD
-.localized-main {
-    padding-right: 12%;
-}
-[dir='rtl'] .localized-main {
-    padding-left: 12%;
-    padding-right: 10px;
-}
-
-button.localized-add {
-=======
-.form-field .button-input-action {
->>>>>>> 648996bd
+.form-field .localized-add {
     position: relative;
     border: 1px solid #ccc;
     border-top-width: 0;
@@ -1772,16 +1754,9 @@
     width: 32px;
     flex: 0 1 auto;
 }
-<<<<<<< HEAD
-[dir='rtl'] button.localized-add {
-    margin-left: 0;
-    margin-right: -32px;
-    border-right-width: 1px;
-=======
-[dir='rtl'] .form-field .button-input-action {
+[dir='rtl'] .form-field .localized-add {
     border-left-width: 1px;
     border-right-width: 0;
->>>>>>> 648996bd
     border-radius: 0 0 0 4px;
 }
 
@@ -1815,13 +1790,7 @@
 .localized-multilingual .entry .localized-value {
     border-top-width: 0;
     border-radius: 0 0 4px 4px;
-<<<<<<< HEAD
-}
-.localized-multilingual .form-label button {
-    border-top-right-radius: 3px;
-=======
     width: 100%;
->>>>>>> 648996bd
 }
 
 button.localized-add.disabled,
