--- conflicted
+++ resolved
@@ -39,102 +39,9 @@
         <script type='text/javascript' src='js/iD/graph/Graph.js'></script>
         <script type='text/javascript' src='js/iD/graph/History.js'></script>
         <script type='text/javascript' src='js/iD/Connection.js'></script>
-<<<<<<< HEAD
-
-        <script>
-            var map = iD.Map(document.getElementById('map'))
-                .setAPI('http://api06.dev.openstreetmap.org/api/0.6/');
-
-            var m = d3.select('#map');
-            var hash = iD.Hash().map(map);
-            if (!hash.hadHash) map.setZoom(19).setCenter({
-                lat: 51.87502,
-                lon: -1.49475
-            });
-
-            var controller = iD.Controller(map);
-            var oauth = iD.OAuth(map)
-                .setAPI('http://api06.dev.openstreetmap.org/api/0.6');
-
-            if (oauth.authenticated()) {
-                oauth.xhr({ method: 'GET', path: '/user/details' }, function(user_details) {
-                    var u = user_details.getElementsByTagName('user')[0];
-                    map.connection.user({
-                        display_name: u.attributes.display_name.nodeValue,
-                        id: u.attributes.id.nodeValue
-                    });
-                    d3.select('.messages').text('logged in as ' +
-                        map.connection.user().display_name);
-                });
-            }
-
-            d3.selectAll('button#save').on('click', function() {
-                oauth.authenticate(function() {
-                    map.commit();
-                });
-            });
-
-            d3.selectAll('button#place').on('click', function() {
-                controller.enter(iD.modes.AddPlace);
-            });
-
-            d3.selectAll('button#road').on('click', function() {
-                controller.enter(iD.modes.AddRoad);
-            });
-
-            d3.selectAll('button#area').on('click', function() {
-                controller.enter(iD.modes.AddArea);
-            });
-
-            window.onresize = function() {
-                map.setSize({
-                    width: m.node().offsetWidth,
-                    height: m.node().offsetHeight
-                });
-            };
-
-            function grid(resp) {
-                map.setCentre(resp.results[0][0]);
-            }
-
-            d3.select('#geocode-location').on('keydown', function() {
-                if (d3.event.keyCode !== 13) return;
-                d3.event.preventDefault();
-                var val = d3.select('#geocode-location').node().value;
-                var scr = document.body.appendChild(document.createElement('script'));
-                scr.src = 'http://api.tiles.mapbox.com/v3/mapbox/geocode/' +
-                encodeURIComponent(val) + '.jsonp?callback=grid';
-            });
-
-            d3.select('.zoombuttons .zoom-in').on('click', map.zoomIn);
-            d3.select('.zoombuttons .zoom-out').on('click', map.zoomOut);
-
-            d3.select('#undo').on('click', map.undo);
-            d3.select('#redo').on('click', map.redo);
-
-            d3.select(document).on('keydown', function() {
-                // console.log(d3.event);
-                // cmd-z
-                if (d3.event.which === 90 && d3.event.metaKey) {
-                    map.undo();
-                }
-                // cmd-shift-z
-                if (d3.event.which === 90 && d3.event.metaKey && d3.event.shiftKey) {
-                    map.redo();
-                }
-                // p
-                if (d3.event.which === 80) controller.enter(iD.modes.AddPlace);
-                // r
-                if (d3.event.which === 82) controller.enter(iD.modes.AddRoad);
-                // a
-                if (d3.event.which === 65) controller.enter(iD.modes.AddArea);
-            });
-        </script>
-=======
     </head>
     <body>
         <div id="iD"></div>
         <script>iD(document.getElementById('iD'));</script>
->>>>>>> e022e5f8
     </body>
 </html>