--- conflicted
+++ resolved
@@ -155,11 +155,7 @@
     // uncache existing
     cache.uncacheIssuesOfType('unsquare_way');
 
-<<<<<<< HEAD
     const buildings = context.history().tree().intersects(new Extent([-180,-90],[180, 90]), cache.graph)  // everywhere
-=======
-    const buildings = context.history().tree().intersects(geoExtent([-180,-90],[180, 90]), cache.graph)  // everywhere
->>>>>>> 78961072
       .filter(entity => (entity.type === 'way' && entity.tags.building && entity.tags.building !== 'no'));
 
     // rerun for all buildings
@@ -193,11 +189,6 @@
     let seen = new Set();
     let results = [];
 
-<<<<<<< HEAD
-    // collect head issues - caused by user edits
-    if (_headCache.graph && _headCache.graph !== _baseCache.graph) {
-      Object.values(_headCache.issuesByIssueID).forEach(issue => {
-=======
     // collect head issues - present in the user edits
     if (_headCache.graph && _headCache.graph !== _baseCache.graph) {
       Object.values(_headCache.issuesByIssueID).forEach(issue => {
@@ -207,7 +198,6 @@
         const userModified = (issue.entityIds || []).some(id => _completeDiff.hasOwnProperty(id));
         if (opts.what === 'edited' && !userModified) return;   // present in head but user didn't touch it
 
->>>>>>> 78961072
         if (!filter(issue)) return;
         seen.add(issue.id);
         results.push(issue);
@@ -504,15 +494,10 @@
     _headCache.graph = currGraph;  // take snapshot
     _completeDiff = context.history().difference().complete();
     const incrementalDiff = coreDifference(prevGraph, currGraph);
-<<<<<<< HEAD
-    const entityIDs = Object.keys(incrementalDiff.complete());
-=======
     let entityIDs = Object.keys(incrementalDiff.complete());
     entityIDs = _headCache.withAllRelatedEntities(entityIDs);  // expand set
->>>>>>> 78961072
-
-    // if (!entityIDs.size) {
-    if (!entityIDs.length) {
+
+    if (!entityIDs.size) {
       dispatch.call('validated');
       return Promise.resolve();
     }
@@ -561,13 +546,8 @@
       if (!_headCache.graph) _headCache.graph = baseGraph;
       if (!_baseCache.graph) _baseCache.graph = baseGraph;
 
-<<<<<<< HEAD
-      const entityIDs = entities.map(entity => entity.id);
-      // entityIDs = entityIDsToValidate(entityIDs, baseGraph);  // expand set
-=======
       let entityIDs = entities.map(entity => entity.id);
       entityIDs = _baseCache.withAllRelatedEntities(entityIDs);  // expand set
->>>>>>> 78961072
       validateEntitiesAsync(entityIDs, _baseCache);
     });
 
@@ -655,11 +635,7 @@
   // - the user did something to one of the entities involved in the issue
   //
   // Arguments
-<<<<<<< HEAD
-  //   `entityIDs` - Array containing entity IDs.
-=======
   //   `entityIDs` - Array or Set containing entity IDs.
->>>>>>> 78961072
   //
   function updateResolvedIssues(entityIDs) {
     entityIDs.forEach(entityID => {
@@ -686,11 +662,7 @@
   // Schedule validation for many entities.
   //
   // Arguments
-<<<<<<< HEAD
-  //   `entityIDs` - Array containing entity IDs.
-=======
   //   `entityIDs` - Array or Set containing entityIDs.
->>>>>>> 78961072
   //   `graph` - the graph to validate that contains those entities
   //   `cache` - the cache to store results in (_headCache or _baseCache)
   //
@@ -700,7 +672,7 @@
   //
   function validateEntitiesAsync(entityIDs, cache) {
     // Enqueue the work
-    const jobs = entityIDs.map(entityID => {
+    const jobs = Array.from(entityIDs).map(entityID => {
       if (cache.queuedEntityIDs.has(entityID)) return null;  // queued already
       cache.queuedEntityIDs.add(entityID);
 
@@ -708,11 +680,6 @@
       cache.uncacheEntityID(entityID);
 
       return () => {
-<<<<<<< HEAD
-        // Clear caches for existing issues related to this entity
-        cache.uncacheEntityID(entityID);
-=======
->>>>>>> 78961072
         cache.queuedEntityIDs.delete(entityID);
 
         const graph = cache.graph;
@@ -721,14 +688,6 @@
         const entity = graph.hasEntity(entityID);   // Sanity check: don't validate deleted entities
         if (!entity) return;
 
-<<<<<<< HEAD
-        // In the head cache, only validate features that the user is responsible for - #8632
-        // For example, a user can undo some work and an issue will still present in the
-        // head graph, but we don't want to credit the user for causing that issue.
-        if (cache.which === 'head' && !_completeDiff.hasOwnProperty(entityID)) return;
-
-=======
->>>>>>> 78961072
         // detect new issues and update caches
         const result = validateEntity(entity, graph);
         if (result.provisional) {                       // provisional result
