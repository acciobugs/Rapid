import { dispatch as d3_dispatch } from 'd3-dispatch';
import { utilQsString, utilStringQs } from '@id-sdk/util';

import { services } from '../services';
import { utilRebind } from '../util/rebind';


export function rendererPhotos(context) {
  const dispatch = d3_dispatch('change');
  const LAYERIDS = ['streetside', 'mapillary', 'mapillary-map-features', 'mapillary-signs', 'openstreetcam'];
  const PHOTOTYPES = ['flat', 'panoramic'];

  let _shownPhotoTypes = PHOTOTYPES.slice();   // shallow copy
  let _dateFilters = ['fromDate', 'toDate'];
  let _fromDate;
  let _toDate;
  let _usernames;

  function photos() {}

//    function updateStorage() {
//        if (window.mocha) return;
//
//        let hash = utilStringQs(window.location.hash);
//        let enabled = context.layers().all().filter(function(d) {
//            return LAYERIDS.indexOf(d.id) !== -1 && d.layer && d.layer.supported() && d.layer.enabled();
//        }).map(function(d) {
//            return d.id;
//        });
//        if (enabled.length) {
//            hash.photo_overlay = enabled.join(',');
//        } else {
//            delete hash.photo_overlay;
//        }
//        window.location.replace('#' + utilQsString(hash, true));
//    }

  photos.overlayLayerIDs = function() {
    return LAYERIDS;
  };

  photos.allPhotoTypes = function() {
    return PHOTOTYPES;
  };

  photos.dateFilters = function() {
    return _dateFilters;
  };

  photos.dateFilterValue = function(val) {
    return val === _dateFilters[0] ? _fromDate : _toDate;
  };

  photos.setDateFilter = function(type, val, updateUrl) {
    // validate the date
    let date = val && new Date(val);
    if (date && !isNaN(date)) {
      val = date.toISOString().substr(0, 10);
    } else {
      val = null;
    }
    if (type === _dateFilters[0]) {
      _fromDate = val;
      if (_fromDate && _toDate && new Date(_toDate) < new Date(_fromDate)) {
        _toDate = _fromDate;
      }
    }
    if (type === _dateFilters[1]) {
      _toDate = val;
      if (_fromDate && _toDate && new Date(_toDate) < new Date(_fromDate)) {
        _fromDate = _toDate;
      }
    }
    dispatch.call('change', this);
    if (updateUrl) {
      let rangeString;
      if (_fromDate || _toDate) {
        rangeString = (_fromDate || '') + '_' + (_toDate || '');
      }
      setUrlFilterValue('photo_dates', rangeString);
    }
  };

<<<<<<< HEAD
  photos.setUsernameFilter = function(val, updateUrl) {
    if (val && typeof val === 'string') {
      val = val.replace(/;/g, ',').split(',');
    }
    if (val) {
      val = val.map(d => d.trim()).filter(Boolean);
      if (!val.length) {
        val = null;
      }
=======
    photos.overlayLayerIDs = function() {
        return _layerIDs;
    };

    photos.allPhotoTypes = function() {
        return _allPhotoTypes;
    };

    photos.dateFilters = function() {
        return _dateFilters;
    };

    photos.dateFilterValue = function(val) {
        return val === _dateFilters[0] ? _fromDate : _toDate;
    };

    photos.setDateFilter = function(type, val, updateUrl) {
        // validate the date
        var date = val && new Date(val);
        if (date && !isNaN(date)) {
            val = date.toISOString().slice(0, 10);
        } else {
            val = null;
        }
        if (type === _dateFilters[0]) {
            _fromDate = val;
            if (_fromDate && _toDate && new Date(_toDate) < new Date(_fromDate)) {
                _toDate = _fromDate;
            }
        }
        if (type === _dateFilters[1]) {
            _toDate = val;
            if (_fromDate && _toDate && new Date(_toDate) < new Date(_fromDate)) {
                _fromDate = _toDate;
            }
        }
        dispatch.call('change', this);
        if (updateUrl) {
            var rangeString;
            if (_fromDate || _toDate) {
                rangeString = (_fromDate || '') + '_' + (_toDate || '');
            }
            setUrlFilterValue('photo_dates', rangeString);
        }
    };

    photos.setUsernameFilter = function(val, updateUrl) {
        if (val && typeof val === 'string') val = val.replace(/;/g, ',').split(',');
        if (val) {
            val = val.map(d => d.trim()).filter(Boolean);
            if (!val.length) {
                val = null;
            }
        }
        _usernames = val;
        dispatch.call('change', this);
        if (updateUrl) {
            var hashString;
            if (_usernames) {
                hashString = _usernames.join(',');
            }
            setUrlFilterValue('photo_username', hashString);
        }
    };

    function setUrlFilterValue(property, val) {
        if (!window.mocha) {
            var hash = utilStringQs(window.location.hash);
            if (val) {
                if (hash[property] === val) return;
                hash[property] = val;
            } else {
                if (!(property in hash)) return;
                delete hash[property];
            }
            window.location.replace('#' + utilQsString(hash, true));
        }
>>>>>>> c8f42330
    }
    _usernames = val;
    dispatch.call('change', this);

    if (updateUrl) {
      let hashString;
      if (_usernames) {
        hashString = _usernames.join(',');
      }
      setUrlFilterValue('photo_username', hashString);
    }
  };


  function setUrlFilterValue(property, val) {
    if (window.mocha) return;

    let hash = utilStringQs(window.location.hash);
    if (val) {
      if (hash[property] === val) return;
      hash[property] = val;
    } else {
      if (!(property in hash)) return;
      delete hash[property];
    }
    window.location.replace('#' + utilQsString(hash, true));
  }


  function showsLayer(layerID) {
    const layer = context.layers().getLayer(layerID);
    return layer && layer.enabled;
  }

  photos.shouldFilterByDate = function() {
    return showsLayer('mapillary') || showsLayer('openstreetcam') || showsLayer('streetside');
  };

  photos.shouldFilterByPhotoType = function() {
    return showsLayer('mapillary') || (showsLayer('streetside') && showsLayer('openstreetcam'));
  };

  photos.shouldFilterByUsername = function() {
    return !showsLayer('mapillary') && showsLayer('openstreetcam') && !showsLayer('streetside');
  };

  photos.showsPhotoType = function(val) {
    if (!photos.shouldFilterByPhotoType()) return true;

    return _shownPhotoTypes.indexOf(val) !== -1;
  };

  photos.showsFlat = function() {
    return photos.showsPhotoType('flat');
  };

  photos.showsPanoramic = function() {
    return photos.showsPhotoType('panoramic');
  };

  photos.fromDate = function() {
    return _fromDate;
  };

  photos.toDate = function() {
    return _toDate;
  };


  photos.togglePhotoType = function(val) {
    let index = _shownPhotoTypes.indexOf(val);
    if (index !== -1) {
      _shownPhotoTypes.splice(index, 1);
    } else {
      _shownPhotoTypes.push(val);
    }
    dispatch.call('change', this);
    return photos;
  };


  photos.usernames = function() {
    return _usernames;
  };


  photos.init = function() {
    let hash = utilStringQs(window.location.hash);
    if (hash.photo_dates) {
      // expect format like `photo_dates=2019-01-01_2020-12-31`, but allow a couple different separators
      const parts = /^(.*)[–_](.*)$/g.exec(hash.photo_dates.trim());
      this.setDateFilter('fromDate', parts && parts.length >= 2 && parts[1], false);
      this.setDateFilter('toDate', parts && parts.length >= 3 && parts[2], false);
    }

    if (hash.photo_username) {
      this.setUsernameFilter(hash.photo_username, false);
    }

    // support enabling photo layers by default via a URL parameter, e.g. `photo_overlay=openstreetcam;mapillary;streetside`
    if (hash.photo_overlay) {
      const hashOverlayIDs = hash.photo_overlay.replace(/;/g, ',').split(',');
      context.layers().enable(hashOverlayIDs);
    }

    // support opening a specific photo via a URL parameter, e.g. `photo=mapillary-fztgSDtLpa08ohPZFZjeRQ`
    if (hash.photo) {
      const photoIds = hash.photo.replace(/;/g, ',').split(',');
      const photoId = photoIds.length && photoIds[0].trim();
      const results = /(.*)\/(.*)/g.exec(photoId);

      if (results && results.length >= 3) {
        const serviceId = results[1];
        const photoKey = results[2];
        const service = services[serviceId];
        if (!service || !service.ensureViewerLoaded) return;

        // if we're showing a photo then make sure its layer is enabled too
        context.layers().enable(serviceId);

        const startTime = Date.now();
        service.on('loadedImages.rendererPhotos', () => {
          // don't open the viewer if too much time has elapsed
          if (Date.now() - startTime > 45000) {
            service.on('loadedImages.rendererPhotos', null);
            return;
          }

          if (!service.cachedImage(photoKey)) return;

          service.on('loadedImages.rendererPhotos', null);
          service.ensureViewerLoaded(context)
            .then(() => {
              service
                .selectImage(context, photoKey)
                .showViewer(context);
            });
        });
      }
    }

    // context.layers().on('change.rendererPhotos', updateStorage);
  };

  return utilRebind(photos, dispatch, 'on');
}<|MERGE_RESOLUTION|>--- conflicted
+++ resolved
@@ -55,7 +55,7 @@
     // validate the date
     let date = val && new Date(val);
     if (date && !isNaN(date)) {
-      val = date.toISOString().substr(0, 10);
+      val = date.toISOString().slice(0, 10);
     } else {
       val = null;
     }
@@ -81,7 +81,7 @@
     }
   };
 
-<<<<<<< HEAD
+
   photos.setUsernameFilter = function(val, updateUrl) {
     if (val && typeof val === 'string') {
       val = val.replace(/;/g, ',').split(',');
@@ -91,85 +91,6 @@
       if (!val.length) {
         val = null;
       }
-=======
-    photos.overlayLayerIDs = function() {
-        return _layerIDs;
-    };
-
-    photos.allPhotoTypes = function() {
-        return _allPhotoTypes;
-    };
-
-    photos.dateFilters = function() {
-        return _dateFilters;
-    };
-
-    photos.dateFilterValue = function(val) {
-        return val === _dateFilters[0] ? _fromDate : _toDate;
-    };
-
-    photos.setDateFilter = function(type, val, updateUrl) {
-        // validate the date
-        var date = val && new Date(val);
-        if (date && !isNaN(date)) {
-            val = date.toISOString().slice(0, 10);
-        } else {
-            val = null;
-        }
-        if (type === _dateFilters[0]) {
-            _fromDate = val;
-            if (_fromDate && _toDate && new Date(_toDate) < new Date(_fromDate)) {
-                _toDate = _fromDate;
-            }
-        }
-        if (type === _dateFilters[1]) {
-            _toDate = val;
-            if (_fromDate && _toDate && new Date(_toDate) < new Date(_fromDate)) {
-                _fromDate = _toDate;
-            }
-        }
-        dispatch.call('change', this);
-        if (updateUrl) {
-            var rangeString;
-            if (_fromDate || _toDate) {
-                rangeString = (_fromDate || '') + '_' + (_toDate || '');
-            }
-            setUrlFilterValue('photo_dates', rangeString);
-        }
-    };
-
-    photos.setUsernameFilter = function(val, updateUrl) {
-        if (val && typeof val === 'string') val = val.replace(/;/g, ',').split(',');
-        if (val) {
-            val = val.map(d => d.trim()).filter(Boolean);
-            if (!val.length) {
-                val = null;
-            }
-        }
-        _usernames = val;
-        dispatch.call('change', this);
-        if (updateUrl) {
-            var hashString;
-            if (_usernames) {
-                hashString = _usernames.join(',');
-            }
-            setUrlFilterValue('photo_username', hashString);
-        }
-    };
-
-    function setUrlFilterValue(property, val) {
-        if (!window.mocha) {
-            var hash = utilStringQs(window.location.hash);
-            if (val) {
-                if (hash[property] === val) return;
-                hash[property] = val;
-            } else {
-                if (!(property in hash)) return;
-                delete hash[property];
-            }
-            window.location.replace('#' + utilQsString(hash, true));
-        }
->>>>>>> c8f42330
     }
     _usernames = val;
     dispatch.call('change', this);
