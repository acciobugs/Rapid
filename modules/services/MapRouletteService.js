import { Extent, Tiler, vecAdd } from '@rapid-sdk/math';
import RBush from 'rbush';

import { AbstractSystem } from '../core/AbstractSystem';
import { QAItem } from '../osm/qa_item.js';
import { utilFetchResponse } from '../util';
import { marked } from 'marked';

const TILEZOOM = 14;
const MAPROULETTE_API = 'https://maproulette.org/api/v2';


/**
 * `MapRouletteService`
 *
 * Events available:
 *   'loadedData'
 */
export class MapRouletteService extends AbstractSystem {

  /**
   * @constructor
   * @param  `context`  Global shared application context
   */
  constructor(context) {
    super(context);
    this.id = 'maproulette';
    this.autoStart = false;

    this._challengeID = null;  // if we want to filter only a specific challengeID

    this._cache = null;   // cache gets replaced on init/reset
    this._tiler = new Tiler().zoomRange(TILEZOOM).skipNullIsland(true);
  }


  /**
   * initAsync
   * Called after all core objects have been constructed.
   * @return {Promise} Promise resolved when this component has completed initialization
   */
  initAsync() {
    return this.resetAsync();
  }


  /**
   * startAsync
   * Called after all core objects have been initialized.
   * @return {Promise} Promise resolved when this component has completed startup
   */
  startAsync() {
    this._started = true;
  }


  /**
   * resetAsync
   * Called after completing an edit session to reset any internal state
   * @return {Promise} Promise resolved when this component has completed resetting
   */
  resetAsync() {
    if (this._cache) {
      for (const controller of this._cache.inflight) {
        controller.abort();
      }
    }

    this._cache = {
      lastv: null,
      tasks: new Map(),             // Map (taskID -> Task)
      challenges: new Map(),        // Map (challengeID -> Challenge)
      tileRequest: new Map(),       // Map (tileID -> { status, controller, url })
      challengeRequest: new Map(),  // Map (challengeID -> { status, controller, url })
      inflight: new Map(),          // Map (url -> controller)
      closed: [],                   // Array ({ challengeID, taskID })
      rbush: new RBush()
    };
<<<<<<< HEAD
=======

>>>>>>> b7c294c4
    return Promise.resolve();
  }


  /**
   * challengeID
   * set/get the challengeID
   */
  get challengeID() {
    return this._challengeID;
  }
  set challengeID(val) {
    if (val === this._challengeID) return;  // no change
    this._challengeID = val;
  }


  /**
   * getData
   * Get already loaded data that appears in the current map view
   * @return  {Array}  Array of data
   */
  getData() {
    const extent = this.context.viewport.visibleExtent();
    return this._cache.rbush.search(extent.bbox())
      .map(d => d.data)
      .filter(task => !this._challengeID || task.parentId === this._challengeID)
      .filter(task => task.isVisible);
  }


  /**
   * getTask
   * @param   {string}  taskID
   * @return  {Task?}   the task with that id, or `undefined` if not found
   */
  getTask(taskID) {
    return this._cache.tasks.get(taskID);
  }


  /**
   * getChallenge
   * @param   {string}  challengeID
   * @return  {Task?}   the task with that id, or `undefined` if not found
   */
  getChallenge(challengeID) {
    return this._cache.challenges.get(challengeID);
  }


  /**
   * loadTiles
   * Schedule any data requests needed to cover the current map view
   */
  loadTiles() {
    if (this._paused) return;

    const cache = this._cache;
    const viewport = this.context.viewport;
    if (cache.lastv === viewport.v) return;  // exit early if the view is unchanged
    cache.lastv = viewport.v;

    // Determine the tiles needed to cover the view..
    const tiles = this._tiler.getTiles(viewport).tiles;
    this._abortUnwantedRequests(tiles);

    // Issue new requests..
    for (const tile of tiles) {
      this.loadTile(tile);
    }
  }


  /**
   * loadTile
   * Schedule any data requests needed to cover the current map view
   * @param {object}  tile - Tile to load
   */
  loadTile(tile) {
    const cache = this._cache;
    if (cache.tileRequest.has(tile.id)) return;

    const extent = tile.wgs84Extent;
    const bbox = extent.rectangle().join('/');  // minX/minY/maxX/maxY
    const url = `${MAPROULETTE_API}/tasks/box/${bbox}`;

    const controller = new AbortController();
    cache.inflight.set(url, controller);
    cache.tileRequest.set(tile.id, { status: 'inflight', controller: controller, url: url });

    fetch(url, { signal: controller.signal })
      .then(utilFetchResponse)
      .then(data => {
        cache.tileRequest.set(tile.id, { status: 'loaded' });

        for (const task of (data ?? [])) {
          const taskID = task.id.toString();
          const challengeID = task.parentId.toString();
          if (cache.tasks.has(taskID)) continue;  // seen it already

          // Have we seen this challenge before?
          const challenge = cache.challenges.get(challengeID);
          if (!challenge) {
            cache.challengeRequest.set(challengeID, {});  // queue fetching it
            task.isVisible = false;
          } else {
            task.isVisible = challenge.isVisible;
          }

          task.id = taskID;               // force to string
          task.parentId = challengeID;    // force to string

          let loc = [task.point.lng, task.point.lat];
          loc = this._preventCoincident(loc);

          // save the task
          const d = new QAItem(loc, this, null, taskID, task);
          cache.tasks.set(taskID, d);
          cache.rbush.insert(this._encodeIssueRbush(d));
        }

        this.loadChallenges();   // call this sometimes
      })
      .catch(err => {
        if (err.name === 'AbortError') {
          cache.tileRequest.delete(tile.id);  // allow retry
        } else {  // real error
          console.error(err);  // eslint-disable-line
          cache.tileRequest.set(tile.id, { status: 'error' });  // don't retry
        }
      })
      .finally(() => {
        cache.inflight.delete(url);
      });
  }



  /**
   * loadChallenges
   * Schedule any data requests needed for challenges we are interested in
   */
  loadChallenges() {
    if (this._paused) return;

    const cache = this._cache;

    for (const [challengeID, val] of cache.challengeRequest) {
      if (val.status) return;  // processed already

<<<<<<< HEAD
      // A Map of challenge IDs to lists of prospective tasks
      let pTasks = new Map();
=======
      const url = `${MAPROULETTE_API}/challenge/${challengeID}`;

      const controller = new AbortController();
      cache.inflight.set(url, controller);
      cache.challengeRequest.set(challengeID, { status: 'inflight', controller: controller, url: url });
>>>>>>> b7c294c4

      fetch(url, { signal: controller.signal })
        .then(utilFetchResponse)
        .then(challenge => {
          cache.challengeRequest.set(challengeID, { status: 'loaded' });

<<<<<<< HEAD
          for (const [challengeId] of pTasks) {
            // fetch the challenge data
            fetch(`${MAPROULETTE_API}/challenge/${challengeId}`)
            .then(response => response.json())
            .then(challengeData => {

              // If the parent challenge is deleted or not enabled, don't show the task.
              if (challengeData.deleted || !challengeData.enabled) {
                return;
              }

              let challengeTasks = pTasks.get(challengeId);

              for (const task of challengeTasks) {
                this._cache.tasks.set(task.id, task);
                this._cache.rtree.insert(this._encodeIssueRtree(task));
              }
            })
            .catch(err => {
              console.error(`Error fetching challenge data for task ${challengeId}:`, err);  // eslint-disable-line no-console
            });
=======
          challenge.isVisible = challenge.enabled && !challenge.deleted;

          // update task statuses
          for (const task of cache.tasks.values()) {
            if (task.parentId === challengeID) {
              task.isVisible = challenge.isVisible;
            }
>>>>>>> b7c294c4
          }

          // save the challenge
          cache.challenges.set(challengeID, challenge);

          this.context.deferredRedraw();
          this.emit('loadedData');
        })
        .catch(err => {
          if (err.name === 'AbortError') {
            cache.challengeRequest.delete(challengeID);  // allow retry
          } else {  // real error
            console.error(err);  // eslint-disable-line
            cache.challengeRequest.set(challengeID, { status: 'error' });  // don't retry
          }
        })
        .finally(() => {
          cache.inflight.delete(url);
        });
    }
  }



  /**
   * loadTaskDetailAsync
   * @param   task
   * @return  Promise
   */
  loadTaskDetailAsync(task) {
    if (task.description !== undefined) return Promise.resolve(task);  // already done

    const url = `${MAPROULETTE_API}/challenge/${task.parentId}`;
    const handleResponse = (data) => {
      task.instruction = marked.parse(data.instruction) || '';
<<<<<<< HEAD
      task.details = marked.parse(data.description) || '';
=======
      task.description = marked.parse(data.description) || '';
      return task;
>>>>>>> b7c294c4
    };

    return fetch(url)
      .then(utilFetchResponse)
      .then(handleResponse);
  }


  /**
   * postUpdate
   * @param   task
   * @param   callback
   */
  postUpdate(task, callback) {
    const context = this.context;
    const cache = this._cache;

    // A comment is optional, but if we have one, POST it..
    const commentUrl = `${MAPROULETTE_API}/task/${task.id}/comment`;
    if (task.comment && !cache.inflight.has(commentUrl)) {
      const commentController = new AbortController();
      cache.inflight.set(commentUrl, commentController);

      fetch(commentUrl, {
        method: 'POST',
        headers: {
          'Content-Type': 'application/json',
          'apiKey': task.mapRouletteApiKey
        },
        body: JSON.stringify({ actionId: 2, comment: task.comment }),
        signal: commentController.signal
      })
      .then(utilFetchResponse)
      .catch(err => {
        if (err.name === 'AbortError') {
          return;  // ok
        } else {  // real error
          console.error(err);  // eslint-disable-line
        }
      })
      .finally(() => {
        cache.inflight.delete(commentUrl);
      });
    }

    // update the status and release the task
    const updateTaskUrl = `${MAPROULETTE_API}/task/${task.id}/${task.taskStatus}`;
    const releaseTaskUrl = `${MAPROULETTE_API}/task/${task.id}/release`;

    if (!cache.inflight.has(updateTaskUrl) && !cache.inflight.has(releaseTaskUrl)) {
      const updateTaskController = new AbortController();
      const releaseTaskController = new AbortController();
      cache.inflight.set(updateTaskUrl, updateTaskController);
      cache.inflight.set(releaseTaskUrl, releaseTaskController);

      fetch(updateTaskUrl, {
        method: 'PUT',
        headers: {
          'Content-Type': 'application/json',
          'apiKey': task.mapRouletteApiKey
        },
        signal: updateTaskController.signal
      })
      .then(utilFetchResponse)
      .then(() => {
        return fetch(releaseTaskUrl, {
          signal: releaseTaskController.signal,
          headers: {
            'apiKey': task.mapRouletteApiKey
          }
        });
      })
      .then(utilFetchResponse)
      .then(() => {
        // All requests completed successfully
        if (task.taskStatus === 1) {  // only counts if the use chose "I Fixed It".
          this._cache.closed.push({ taskID: task.id, challengeID: task.parentId });
        }

// commit.js will take care of the changeset comment
//        if (!(task.id in this._cache.closed)) {
//          this._cache.closed[task.id] = 0;
//          if (task.comment) {
//            task.comment += ` #maproulette mpr.lt/c/${task.parentId}/t/${task.id}`;
//            this._cache.comment[task.id] = { id: task.id, comment: task.comment };
//          }
//        }
//        this._cache.closed[task.id] += 1;
        this.removeTask(task);
        this.context.enter('browse');
        if (callback) callback(null, task);
      })
      .catch(err => {
        if (err.name === 'AbortError') {
          return;  // ok
        } else {  // real error
          console.error(err);  // eslint-disable-line
          if (callback) callback(err.message);
        }
      })
      .finally(() => {
        cache.inflight.delete(updateTaskUrl);
        cache.inflight.delete(releaseTaskUrl);
      });
    }
  }


  /**
   * getError
   * Get a Task from cache
   * @param   taskID
   * @return  Task
   */
  getError(taskID) {
    return this._cache.tasks.get(taskID);
  }


  /**
   * replaceTask
   * Replace a single Task in the cache
   * @param   task
   * @return  the task, or `null` if it couldn't be replaced
   */
  replaceTask(task) {
    if (!(task instanceof QAItem) || !task.id) return;

    this._cache.tasks.set(task.id, task);
    this._updateRbush(this._encodeIssueRbush(task), true); // true = replace
    return task;
  }


  /**
   * removeTask
   * Remove a single Task from the cache
   * @param   task to remove
   */
  removeTask(task) {
    if (!(task instanceof QAItem) || !task.id) return;
    this._cache.tasks.delete(task.id);
    this._updateRbush(this._encodeIssueRbush(task), false);
  }


  /**
   * getClosed
   * Get details about all taskks closed in this session
   * @return  Array of objects
   */
  getClosed() {
    return this._cache.closed;
  }


  /**
   * itemURL
   * Returns the url to link to task about a challenge
   * @param   task
   * @return  the url
   */
  itemURL(task) {
    return `https://maproulette.org/challenge/${task.parentId}/task/${task.id}`;
  }


  _abortUnwantedRequests(tiles) {
    const cache = this._cache;
    for (const [tileID, request] of cache.tileRequest) {
      if (request.status !== 'inflight') continue;
      const wanted = tiles.find(tile => tile.id === tileID);
      if (!wanted) {
        request.controller.abort();
        cache.inflight.delete(request.url);
      }
    }
  }


  _encodeIssueRbush(d) {
    return { minX: d.loc[0], minY: d.loc[1], maxX: d.loc[0], maxY: d.loc[1], data: d };
  }


  // Replace or remove Task from rbush
  _updateRbush(task, replace) {
    this._cache.rbush.remove(task, (a, b) => a.data.id === b.data.id);
    if (replace) {
      this._cache.rbush.insert(task);
    }
  }


  // Markers shouldn't obscure each other
  _preventCoincident(loc) {
    let coincident = false;
    do {
      // first time, move marker up. after that, move marker right.
      let delta = coincident ? [0.00001, 0] : [0, 0.00001];
      loc = vecAdd(loc, delta);
      const bbox = new Extent(loc).bbox();
      coincident = this._cache.rbush.search(bbox).length;
    } while (coincident);

    return loc;
  }
}<|MERGE_RESOLUTION|>--- conflicted
+++ resolved
@@ -76,10 +76,7 @@
       closed: [],                   // Array ({ challengeID, taskID })
       rbush: new RBush()
     };
-<<<<<<< HEAD
-=======
-
->>>>>>> b7c294c4
+
     return Promise.resolve();
   }
 
@@ -231,45 +228,17 @@
     for (const [challengeID, val] of cache.challengeRequest) {
       if (val.status) return;  // processed already
 
-<<<<<<< HEAD
-      // A Map of challenge IDs to lists of prospective tasks
-      let pTasks = new Map();
-=======
       const url = `${MAPROULETTE_API}/challenge/${challengeID}`;
 
       const controller = new AbortController();
       cache.inflight.set(url, controller);
       cache.challengeRequest.set(challengeID, { status: 'inflight', controller: controller, url: url });
->>>>>>> b7c294c4
 
       fetch(url, { signal: controller.signal })
         .then(utilFetchResponse)
         .then(challenge => {
           cache.challengeRequest.set(challengeID, { status: 'loaded' });
 
-<<<<<<< HEAD
-          for (const [challengeId] of pTasks) {
-            // fetch the challenge data
-            fetch(`${MAPROULETTE_API}/challenge/${challengeId}`)
-            .then(response => response.json())
-            .then(challengeData => {
-
-              // If the parent challenge is deleted or not enabled, don't show the task.
-              if (challengeData.deleted || !challengeData.enabled) {
-                return;
-              }
-
-              let challengeTasks = pTasks.get(challengeId);
-
-              for (const task of challengeTasks) {
-                this._cache.tasks.set(task.id, task);
-                this._cache.rtree.insert(this._encodeIssueRtree(task));
-              }
-            })
-            .catch(err => {
-              console.error(`Error fetching challenge data for task ${challengeId}:`, err);  // eslint-disable-line no-console
-            });
-=======
           challenge.isVisible = challenge.enabled && !challenge.deleted;
 
           // update task statuses
@@ -277,7 +246,6 @@
             if (task.parentId === challengeID) {
               task.isVisible = challenge.isVisible;
             }
->>>>>>> b7c294c4
           }
 
           // save the challenge
@@ -313,12 +281,8 @@
     const url = `${MAPROULETTE_API}/challenge/${task.parentId}`;
     const handleResponse = (data) => {
       task.instruction = marked.parse(data.instruction) || '';
-<<<<<<< HEAD
-      task.details = marked.parse(data.description) || '';
-=======
       task.description = marked.parse(data.description) || '';
       return task;
->>>>>>> b7c294c4
     };
 
     return fetch(url)
