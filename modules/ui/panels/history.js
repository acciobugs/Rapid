import { t, localizer } from '../../core/localizer';
import { svgIcon } from '../../svg';


export function uiPanelHistory(context) {
    var osm;

    function displayTimestamp(timestamp) {
        if (!timestamp) return t('info_panels.history.unknown');
        var options = {
            day: 'numeric', month: 'short', year: 'numeric',
            hour: 'numeric', minute: 'numeric', second: 'numeric'
        };
        var d = new Date(timestamp);
        if (isNaN(d.getTime())) return t('info_panels.history.unknown');
        return d.toLocaleString(localizer.localeCode(), options);
    }


    function displayUser(selection, userName) {
        if (!userName) {
            selection
                .append('span')
                .html(t('info_panels.history.unknown'));
            return;
        }

        selection
            .append('span')
            .attr('class', 'user-name')
            .html(userName);

        var links = selection
            .append('div')
            .attr('class', 'links');

        if (osm) {
            links
                .append('a')
                .attr('class', 'user-osm-link')
                .attr('href', osm.userURL(userName))
                .attr('target', '_blank')
<<<<<<< HEAD
                .attr('tabindex', -1)
                .html('OSM');
=======
                .text('OSM');
>>>>>>> 983c01d4
        }

        links
            .append('a')
            .attr('class', 'user-hdyc-link')
            .attr('href', 'https://hdyc.neis-one.org/?' + userName)
            .attr('target', '_blank')
<<<<<<< HEAD
            .attr('tabindex', -1)
            .html('HDYC');
=======
            .text('HDYC');
>>>>>>> 983c01d4
    }


    function displayChangeset(selection, changeset) {
        if (!changeset) {
            selection
                .append('span')
                .html(t('info_panels.history.unknown'));
            return;
        }

        selection
            .append('span')
            .attr('class', 'changeset-id')
            .html(changeset);

        var links = selection
            .append('div')
            .attr('class', 'links');

        if (osm) {
            links
                .append('a')
                .attr('class', 'changeset-osm-link')
                .attr('href', osm.changesetURL(changeset))
                .attr('target', '_blank')
<<<<<<< HEAD
                .attr('tabindex', -1)
                .html('OSM');
=======
                .text('OSM');
>>>>>>> 983c01d4
        }

        links
            .append('a')
            .attr('class', 'changeset-osmcha-link')
            .attr('href', 'https://osmcha.org/changesets/' + changeset)
            .attr('target', '_blank')
<<<<<<< HEAD
            .attr('tabindex', -1)
            .html('OSMCha');
=======
            .text('OSMCha');
>>>>>>> 983c01d4

        links
            .append('a')
            .attr('class', 'changeset-achavi-link')
            .attr('href', 'https://overpass-api.de/achavi/?changeset=' + changeset)
            .attr('target', '_blank')
<<<<<<< HEAD
            .attr('tabindex', -1)
            .html('Achavi');
=======
            .text('Achavi');
>>>>>>> 983c01d4
    }


    function redraw(selection) {
        var selectedNoteID = context.selectedNoteID();
        osm = context.connection();

        var selected, note, entity;
        if (selectedNoteID && osm) {       // selected 1 note
            selected = [ t('note.note') + ' ' + selectedNoteID ];
            note = osm.getNote(selectedNoteID);
        } else {                           // selected 1..n entities
            selected = context.selectedIDs()
                .filter(function(e) { return context.hasEntity(e); });
            if (selected.length) {
                entity = context.entity(selected[0]);
            }
        }

        var singular = selected.length === 1 ? selected[0] : null;

        selection.html('');

        selection
            .append('h4')
            .attr('class', 'history-heading')
            .html(singular || t('info_panels.selected', { n: selected.length }));

        if (!singular) return;

        if (entity) {
            selection.call(redrawEntity, entity);
        } else if (note) {
            selection.call(redrawNote, note);
        }
    }


    function redrawNote(selection, note) {
        if (!note || note.isNew()) {
            selection
                .append('div')
                .html(t('info_panels.history.note_no_history'));
            return;
        }

        var list = selection
            .append('ul');

        list
            .append('li')
            .html(t('info_panels.history.note_comments') + ':')
            .append('span')
            .html(note.comments.length);

        if (note.comments.length) {
            list
                .append('li')
                .html(t('info_panels.history.note_created_date') + ':')
                .append('span')
                .html(displayTimestamp(note.comments[0].date));

            list
                .append('li')
                .html(t('info_panels.history.note_created_user') + ':')
                .call(displayUser, note.comments[0].user);
        }

        if (osm) {
            selection
                .append('a')
                .attr('class', 'view-history-on-osm')
                .attr('target', '_blank')
                .attr('href', osm.noteURL(note))
                .call(svgIcon('#iD-icon-out-link', 'inline'))
                .append('span')
                .html(t('info_panels.history.note_link_text'));
        }
    }


    function redrawEntity(selection, entity) {
        if (!entity || entity.isNew()) {
            selection
                .append('div')
                .html(t('info_panels.history.no_history'));
            return;
        }

        var links = selection
            .append('div')
            .attr('class', 'links');

        if (osm) {
            links
                .append('a')
                .attr('class', 'view-history-on-osm')
                .attr('href', osm.historyURL(entity))
                .attr('target', '_blank')
<<<<<<< HEAD
                .attr('tabindex', -1)
                .attr('title', t('info_panels.history.link_text', { html: false }))
                .html('OSM');
=======
                .attr('title', t('info_panels.history.link_text'))
                .text('OSM');
>>>>>>> 983c01d4
        }
        links
            .append('a')
            .attr('class', 'pewu-history-viewer-link')
            .attr('href', 'https://pewu.github.io/osm-history/#/' + entity.type + '/' + entity.osmId())
            .attr('target', '_blank')
<<<<<<< HEAD
            .attr('tabindex', -1)
            .html('PeWu');
=======
            .text('PeWu');
>>>>>>> 983c01d4

        var list = selection
            .append('ul');

        list
            .append('li')
            .html(t('info_panels.history.version') + ':')
            .append('span')
            .html(entity.version);

        list
            .append('li')
            .html(t('info_panels.history.last_edit') + ':')
            .append('span')
            .html(displayTimestamp(entity.timestamp));

        list
            .append('li')
            .html(t('info_panels.history.edited_by') + ':')
            .call(displayUser, entity.user);

        list
            .append('li')
            .html(t('info_panels.history.changeset') + ':')
            .call(displayChangeset, entity.changeset);
    }


    var panel = function(selection) {
        selection.call(redraw);

        context.map()
            .on('drawn.info-history', function() {
                selection.call(redraw);
            });

        context
            .on('enter.info-history', function() {
                selection.call(redraw);
            });
    };

    panel.off = function() {
        context.map().on('drawn.info-history', null);
        context.on('enter.info-history', null);
    };

    panel.id = 'history';
    panel.title = t('info_panels.history.title');
    panel.key = t('info_panels.history.key', { html: false });


    return panel;
}<|MERGE_RESOLUTION|>--- conflicted
+++ resolved
@@ -40,12 +40,7 @@
                 .attr('class', 'user-osm-link')
                 .attr('href', osm.userURL(userName))
                 .attr('target', '_blank')
-<<<<<<< HEAD
-                .attr('tabindex', -1)
                 .html('OSM');
-=======
-                .text('OSM');
->>>>>>> 983c01d4
         }
 
         links
@@ -53,12 +48,8 @@
             .attr('class', 'user-hdyc-link')
             .attr('href', 'https://hdyc.neis-one.org/?' + userName)
             .attr('target', '_blank')
-<<<<<<< HEAD
             .attr('tabindex', -1)
             .html('HDYC');
-=======
-            .text('HDYC');
->>>>>>> 983c01d4
     }
 
 
@@ -85,12 +76,7 @@
                 .attr('class', 'changeset-osm-link')
                 .attr('href', osm.changesetURL(changeset))
                 .attr('target', '_blank')
-<<<<<<< HEAD
-                .attr('tabindex', -1)
                 .html('OSM');
-=======
-                .text('OSM');
->>>>>>> 983c01d4
         }
 
         links
@@ -98,24 +84,14 @@
             .attr('class', 'changeset-osmcha-link')
             .attr('href', 'https://osmcha.org/changesets/' + changeset)
             .attr('target', '_blank')
-<<<<<<< HEAD
-            .attr('tabindex', -1)
             .html('OSMCha');
-=======
-            .text('OSMCha');
->>>>>>> 983c01d4
 
         links
             .append('a')
             .attr('class', 'changeset-achavi-link')
             .attr('href', 'https://overpass-api.de/achavi/?changeset=' + changeset)
             .attr('target', '_blank')
-<<<<<<< HEAD
-            .attr('tabindex', -1)
             .html('Achavi');
-=======
-            .text('Achavi');
->>>>>>> 983c01d4
     }
 
 
@@ -215,26 +191,16 @@
                 .attr('class', 'view-history-on-osm')
                 .attr('href', osm.historyURL(entity))
                 .attr('target', '_blank')
-<<<<<<< HEAD
-                .attr('tabindex', -1)
                 .attr('title', t('info_panels.history.link_text', { html: false }))
                 .html('OSM');
-=======
-                .attr('title', t('info_panels.history.link_text'))
-                .text('OSM');
->>>>>>> 983c01d4
         }
         links
             .append('a')
             .attr('class', 'pewu-history-viewer-link')
             .attr('href', 'https://pewu.github.io/osm-history/#/' + entity.type + '/' + entity.osmId())
             .attr('target', '_blank')
-<<<<<<< HEAD
             .attr('tabindex', -1)
             .html('PeWu');
-=======
-            .text('PeWu');
->>>>>>> 983c01d4
 
         var list = selection
             .append('ul');
