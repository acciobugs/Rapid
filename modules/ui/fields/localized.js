--- conflicted
+++ resolved
@@ -125,11 +125,7 @@
         var existingLangs = new Set(existingLangsOrdered.filter(Boolean));
 
         for (var k in tags) {
-<<<<<<< HEAD
-            var m = k.match(/^(.*):(.+)$/);
-=======
             var m = k.match(/^(.*):(.*)$/);
->>>>>>> 72d56e54
             if (m && m[1] === field.key && m[2]) {
                 var item = { lang: m[2], value: tags[k] };
                 if (existingLangs.has(item.lang)) {
