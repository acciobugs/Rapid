export * from './check';
export * from './combo';
export * from './input';
export * from './access';
export * from './address';
export * from './cycleway';
export * from './lanes';
export * from './localized';
export * from './roadspeed';
export * from './radio';
export * from './restrictions';
export * from './textarea';
export * from './wikidata';
export * from './wikipedia';

import {
    uiFieldCheck,
    uiFieldDefaultCheck,
    uiFieldOnewayCheck
} from './check';

import {
    uiFieldCombo,
    uiFieldManyCombo,
    uiFieldMultiCombo,
    uiFieldNetworkCombo,
    uiFieldSemiCombo,
    uiFieldTypeCombo
} from './combo';

import {
    uiFieldEmail,
    uiFieldIdentifier,
    uiFieldNumber,
    uiFieldTel,
    uiFieldText,
    uiFieldUrl
} from './input';

import {
    uiFieldRadio,
    uiFieldStructureRadio
} from './radio';

import { uiFieldAccess } from './access';
import { uiFieldAddress } from './address';
import { uiFieldCycleway } from './cycleway';
import { uiFieldLanes } from './lanes';
import { uiFieldLocalized } from './localized';
import { uiFieldRoadspeed } from './roadspeed';
import { uiFieldRestrictions } from './restrictions';
import { uiFieldTextarea } from './textarea';
import { uiFieldWikidata } from './wikidata';
import { uiFieldWikipedia } from './wikipedia';

export var uiFields = {
    access: uiFieldAccess,
    address: uiFieldAddress,
    check: uiFieldCheck,
    combo: uiFieldCombo,
    cycleway: uiFieldCycleway,
    defaultCheck: uiFieldDefaultCheck,
    email: uiFieldEmail,
    identifier: uiFieldIdentifier,
    lanes: uiFieldLanes,
    localized: uiFieldLocalized,
<<<<<<< HEAD
    maxspeed: uiFieldMaxspeed,
=======
    roadspeed: uiFieldRoadspeed,
    roadheight: uiFieldText,
>>>>>>> 72d56e54
    manyCombo: uiFieldManyCombo,
    multiCombo: uiFieldMultiCombo,
    networkCombo: uiFieldNetworkCombo,
    number: uiFieldNumber,
    onewayCheck: uiFieldOnewayCheck,
    radio: uiFieldRadio,
    restrictions: uiFieldRestrictions,
    semiCombo: uiFieldSemiCombo,
    structureRadio: uiFieldStructureRadio,
    tel: uiFieldTel,
    text: uiFieldText,
    textarea: uiFieldTextarea,
    typeCombo: uiFieldTypeCombo,
    url: uiFieldUrl,
    wikidata: uiFieldWikidata,
    wikipedia: uiFieldWikipedia
};<|MERGE_RESOLUTION|>--- conflicted
+++ resolved
@@ -64,12 +64,8 @@
     identifier: uiFieldIdentifier,
     lanes: uiFieldLanes,
     localized: uiFieldLocalized,
-<<<<<<< HEAD
-    maxspeed: uiFieldMaxspeed,
-=======
     roadspeed: uiFieldRoadspeed,
     roadheight: uiFieldText,
->>>>>>> 72d56e54
     manyCombo: uiFieldManyCombo,
     multiCombo: uiFieldMultiCombo,
     networkCombo: uiFieldNetworkCombo,
