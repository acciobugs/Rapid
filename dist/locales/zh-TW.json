--- conflicted
+++ resolved
@@ -6939,8 +6939,6 @@
                 "name": "開放街圖台灣郵件論壇",
                 "description": "Talk-tw 是台灣社群專門討論有關台灣圖資的官方郵件論壇"
             },
-<<<<<<< HEAD
-=======
             "OSM-TH-CNX-meetup": {
                 "name": "OSM 清邁聚會",
                 "description": "開放街圖清邁社群不定期聚會",
@@ -6957,7 +6955,6 @@
             "al-maptime-tirana": {
                 "name": "Maptime Tirana"
             },
->>>>>>> 30c7f7db
             "at-forum": {
                 "name": "開放街圖奧地利論壇",
                 "description": "開放街圖在奧地利問答的官方論壇"
@@ -7003,12 +7000,9 @@
                 "name": "Talk-be 郵件論壇",
                 "description": "Talk-be 是比利時社群的官方郵件論壇 "
             },
-<<<<<<< HEAD
-=======
             "be-maptime": {
                 "name": "Maptime Belgium"
             },
->>>>>>> 30c7f7db
             "be-matrix": {
                 "name": "OpenStreetMap BE Matrix channel",
                 "description": "歡迎所有圖客！"
@@ -7022,10 +7016,6 @@
                 "name": "開放街圖比利時 Twitter"
             },
             "talk-cz-mailinglist": {
-<<<<<<< HEAD
-                "name": "Talk-cz 郵件論壇",
-=======
->>>>>>> 30c7f7db
                 "description": "Talk-cz 是捷克社群的官方郵件論壇 "
             },
             "dk-forum": {
