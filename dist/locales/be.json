{
    "be": {
        "icons": {
            "download": "спампаваць",
<<<<<<< HEAD
            "information": "інфо",
=======
            "information": "інфармацыя",
>>>>>>> 770ab139
            "remove": "выдаліць",
            "undo": "скасаваць",
            "zoom_to": "наблізіць",
            "copy": "капіяваць",
            "open_wikidata": "адкрыць на wikidata.org",
<<<<<<< HEAD
            "favorite": "любімае"
=======
            "favorite": "абранае"
>>>>>>> 770ab139
        },
        "toolbar": {
            "inspect": "Агледзець",
            "undo_redo": "Скасаваць / Паўтарыць",
            "recent": "Нядаўнія",
            "favorites": "Выбранае",
            "add_feature": "Дадаць функцыю"
        },
        "modes": {
            "add_feature": {
<<<<<<< HEAD
                "title": "Дадаць функцыю"
=======
                "title": "Дадаць функцыю",
                "description": "Пошук функцый, якія трэба дадаць на карту.",
                "key": "Укладка",
                "result": "{count} вынік",
                "results": "{count} вынікаў"
            },
            "add_area": {
                "title": "Палігон",
                "description": "Дадайце на карту паркі, будынкі, азёры і іншыя палігоны.",
                "tail": "Націсніце на карту, каб пачаць маляваць тэрыторыю. Напрыклад, парк, возера ці будынак.",
                "filter_tooltip": "палігоны"
            },
            "add_line": {
                "title": "Лінія",
                "description": "Дадайце на карту аўтастрады, вуліцы, пешаходныя дарожкі, каналы ці іншыя лініі.",
                "tail": "Націсніце на карту, каб пачаць маляваць дарогу, шлях ці маршрут.",
                "filter_tooltip": "Лініі"
            },
            "add_point": {
                "title": "Кропка",
                "description": "Дадайце на карту рэстараны, помнікі, паштовыя скрыні ці іншыя кропкі.",
                "tail": "Націсніце на карту, каб дадаць кропку.",
                "filter_tooltip": "кропкі"
            },
            "add_note": {
                "title": "Заўвага",
                "label": "Дадаць заўвагу",
                "description": "Выявілі праблему? Паведаміце іншым картаграфам.",
                "tail": "Націсніце на карту, каб дадаць заўвагу.",
                "key": "N"
            },
            "add_preset": {
                "title": "Дадаць {feature}",
                "point": {
                    "title": "Дадайце {feature} у якасці кропкі"
                },
                "line": {
                    "title": "Дадайце {feature} у якасці лініі"
                },
                "area": {
                    "title": "Дадайце {feature} у якасці палігона"
                },
                "building": {
                    "title": "Дадайце {feature} у якасці будынка"
                }
            },
            "browse": {
                "title": "Агляд",
                "description": "Маштабаваць карту."
            },
            "draw_area": {
                "tail": "Націсніце, каб дадаць вузлы да вашай тэрыторыі. Націсніце на першы вузел, каб скончыць рэдагаванне."
            },
            "draw_line": {
                "tail": "Націсніце, каб дадаць больш вузлоў да лініі. Націсніце на іншыя лініі, каб злучыцца з імі, і двойчы пстрыкніце, каб скончыць рэдагаванне лініі."
            },
            "drag_node": {
                "connected_to_hidden": "Аб'ект немагчыма адрэдагаваць, бо маецца злучэнне са схаваным аб'ектам."
>>>>>>> 770ab139
            }
        },
        "operations": {
            "add": {
                "annotation": {
                    "point": "Дададзена кропка.",
                    "vertex": "На лініі дададзены вузел.",
                    "relation": "Дададзена дачыненне.",
                    "note": "Дададзена заўвага."
                }
            },
            "start": {
                "annotation": {
                    "line": "Распачата маляванне лініі.",
                    "area": "Распачата маляванне палігона."
                }
            },
            "continue": {
                "key": "А",
                "title": "Працягнуць",
                "description": "Працягнуць гэтую лінію.",
                "not_eligible": "Тут няма ліній, якія можна працягнуць.",
                "multiple": "Тут могуць быць працягнуты некалькі ліній. Каб выбраць патрэбную, зацісніце Shift і націсніце яе.",
                "annotation": {
                    "line": "Падоўжана лінія.",
                    "area": "Дапоўнены палігон."
                }
            },
            "cancel_draw": {
                "annotation": "Скасаваць маляванне."
            },
            "change_role": {
                "annotation": "Змененая роля ўдзельніка дачынення."
            },
            "change_tags": {
                "annotation": "Зменены тэгі."
            },
            "circularize": {
                "title": "Закругліць",
                "description": {
                    "line": "Ператварыць лінію ў акружнасць.",
                    "area": "Ператварыць палігон у акружнасць."
                },
                "key": "О",
                "annotation": {
                    "line": "Лінія была пераўтворана ў акружнасць.",
                    "area": "Палігон быў пераўтвораны ў акружнасць."
                },
                "not_closed": "Аб'ект нельга ператварыць у акружнасць - ён не замкнуты.",
                "too_large": "Аб'ект нельга ператварыць у акружнасць, паколькі большая яго частка схаваная",
                "connected_to_hidden": "Немагчыма пераўтварыць у акружнасць, бо маецца злучэнне са схаваным аб'ектам.",
                "not_downloaded": "Аб'ект нельга ператварыць у акружнасць - яго часткі яшчэ не загружаныя."
            },
            "orthogonalize": {
                "title": "Выраўнаваць вуглы",
                "description": {
                    "vertex": "Выраўнаваць гэты вугал.",
                    "line": "Выраўнаваць вуглы ў лініі.",
                    "area": "Выраўнаваць вуглы ў палігона."
                },
                "key": "Q",
                "annotation": {
                    "vertex": "Выраўнаваць адзiн вугал.",
                    "line": "У лініі выраўнаваныя вуглы.",
                    "area": "У палігона выраўнаваныя вуглы."
                },
                "end_vertex": "Аб'ект нельга ператварыць у квадрат - гэта канчатковы вузел.",
                "square_enough": "Немагчыма выраўнаваць вуглы - ужо выканана.",
                "not_squarish": "Выраўнаваць вуглы нельга - аб'ект не падобны на прамавугольнік.",
                "too_large": "Вуглы аб'екта нельга выраўнаваць, паколькі большая яго частка схаваная.",
                "connected_to_hidden": "Вуглы аб'екта нельга выраўнаваць, бо маецца злучэнне са схаваным аб'ектам.",
                "not_downloaded": "Аб'ект нельга ператварыць у квадрат - яго часткі яшчэ не загружаныя."
            },
            "straighten": {
                "title": "Выраўнаваць",
                "description": {
                    "points": "Выраўнаваць гэтыя кропкі.",
                    "line": "Выраўнаваць гэтую лінію."
                },
                "key": "S",
                "annotation": {
                    "points": "Кропкі выпраўленыя.",
                    "line": "Лінія выраўнавана."
                },
                "too_bendy": "Гэтую лінію нельга выраўнаваць - яна занадта выгнутая.",
                "connected_to_hidden": "Гэтую лінію нельга выраўнаваць, бо маецца злучэнне са схаваным аб'ектам.",
                "not_downloaded": "Нельга выраўнаваць - яго часткі яшчэ не загружаныя."
            },
            "delete": {
                "title": "Выдаліць",
                "description": {
                    "single": "Выдаліць гэты аб'ект канчаткова.",
                    "multiple": "Выдаліць гэтыя аб'екты канчаткова."
                },
                "annotation": {
                    "point": "Кропка была выдалена.",
                    "vertex": "Кропка была выдалена з лініі.",
                    "line": "Лінія была выдалена.",
                    "area": "Палігон быў выдалены.",
                    "relation": "Дачыненне было выдалена.",
                    "multiple": "Выдалена {n} аб'ектаў."
                },
                "too_large": {
                    "single": "Гэты аб'ект нельга выдаліць, паколькі большая яго частка схаваная.",
                    "multiple": "Гэтыя аб'екты нельга выдаліць, паколькі большая іх частка схаваная."
                },
                "incomplete_relation": {
                    "single": "Гэты аб'ект нельга выдаліць, так як ён загружаны не цалкам.",
                    "multiple": "Гэтыя аб'екты нельга выдаліць, так як яны загружаны не цалкам."
                },
                "part_of_relation": {
                    "single": "Гэты аб'ект нельга выдаліць, так як ён - частка дачыненняў. Спачатку выдаліце аб'ект з дачыненняў.",
                    "multiple": "Гэтыя аб'екты нельга выдаліць, так як яны - частка дачыненняў. Спачатку выдаліце аб'екты з дачыненняў."
                },
                "connected_to_hidden": {
                    "single": "Гэты аб'ект нельга выдаліць, так як ён злучаны са схаваным аб'ектам.",
                    "multiple": "Гэтыя аб'екты нельга выдаліць, так як яны злучаны са схаваным аб'ектам."
                },
                "not_downloaded": {
                    "single": "Аб'ект нельга выдаліць - яго часткі яшчэ не былі загружаныя.",
                    "multiple": "Аб'екты нельга выдаліць - іх часткі яшчэ не былі загружаныя."
                },
                "has_wikidata_tag": {
                    "single": "Гэты аб'ект не можа быць выдалены праз наяўнасць тэгаў Wikidata",
                    "multiple": "Гэтыя аб'екты не могуць быць выдалены праз наяўнасць тэгаў Wikidata"
                }
            },
            "downgrade": {
                "title": "Панізіць",
                "description": {
                    "building_address": "Выдаліць усе тэгі, акрамя адраса і будынка.",
                    "building": "Выдаліць усе тэгі, акрамя будынка.",
                    "address": "Выдаліць усе тэгі, акрамя адраса."
                },
                "annotation": {
                    "building": {
                        "single": "Панізіць аб'ект да звычайнага будынка.",
                        "multiple": "Панізіць {n} аб'ектаў да звычайных будынкаў."
                    },
                    "address": {
                        "single": "Панізіць аб'ект да адраса.",
                        "multiple": "Панізіць {n} аб'ектаў да адрасоў."
                    },
                    "multiple": "Панізіць {n} аб'ектаў."
                },
                "has_wikidata_tag": {
                    "single": "Аб'ект нельга панізіць, ён мае тэг Wikidata.",
                    "multiple": "Аб'екты нельга панізіць, некаторыя маюць тэг Wikidata."
                }
            },
            "add_member": {
                "annotation": "У дачыненне дададзены ўдзельнік."
            },
            "delete_member": {
                "annotation": "З дачынення выдалены ўдзельнік."
            },
            "reorder_members": {
                "annotation": "У дачыненні зменены парадак ўдзельнікаў."
            },
            "connect": {
                "annotation": {
                    "from_vertex": {
                        "to_point": "Лінія далучана да кропкі.",
                        "to_vertex": "Лінія далучана да другой.",
                        "to_line": "Лінія далучана да другой лініі.",
                        "to_area": "Лінія далучана да палігона."
                    }
                }
            },
            "merge": {
                "title": "Аб'яднаць"
            }
        },
        "imagery": {
            "AGIV": {
                "attribution": {
                    "text": "© agentschap Informatie Vlaanderen"
                },
                "name": "AIV Flanders найноўшыя аэрафотаздымкі"
            },
            "AGIV10cm": {
                "attribution": {
                    "text": "© agentschap Informatie Vlaanderen"
                },
                "name": "AIV Flanders 2013-2015 аэрафотаздымкі 10см"
            },
            "AGIVFlandersGRB": {
                "attribution": {
                    "text": "© agentschap Informatie Vlaanderen"
                },
                "name": "AIV Flanders GRB"
            },
            "AIV_DHMV_II_HILL_25cm": {
                "attribution": {
                    "text": "© agentschap Informatie Vlaanderen"
                },
                "name": "AIV Digitaal Hoogtemodel Vlaanderen II, разрозненне 0,25 м"
            },
            "AIV_DHMV_II_SVF_25cm": {
                "attribution": {
                    "text": "© agentschap Informatie Vlaanderen"
                },
                "name": "AIV Digitaal Hoogtemodel Vlaanderen II, разрозненне 0,25 м"
            },
            "Bing": {
                "description": "Спадарожнікавыя і аэрафотаздымкі.",
                "name": "Bing аэрафотаздымкі"
            },
            "EOXAT2018CLOUDLESS": {
                "attribution": {
                    "text": "Sentinel-2 яснае надвор'е - https://s2maps.eu ад EOX IT Services GmbH (Утрымлівае змененыя даныя Copernicus Sentinel 2017 і 2018)"
                },
                "description": "Апрацаваныя здымкі Sentinel Satellite.",
                "name": "eox.at 2018 яснае надвор'е"
            },
            "EsriWorldImagery": {
                "attribution": {
                    "text": "Умовы і зваротная сувязь"
                },
                "description": "Сусветныя здымкі Esri.",
                "name": "Сусветныя здымкі Esri."
            },
            "EsriWorldImageryClarity": {
                "attribution": {
                    "text": "Умовы і зваротная сувязь"
                },
                "description": "Архіўная падкладка Esri, можа быць больш чыстай і акуратнай, чым актуальная.",
                "name": "сусветныя здымкі Esri (Clarity)"
            },
            "MAPNIK": {
                "attribution": {
                    "text": "© OpenStreetMap contributors, CC-BY-SA"
                },
                "description": "Слой OpenStreetMap па змаўчанні.",
                "name": "OpenStreetMap (Стандартны)"
            },
            "Mapbox": {
                "attribution": {
                    "text": "Умовы і зваротная сувязь"
                },
                "description": "Спадарожнікавыя і аэрафотаздымкі.",
                "name": "Спадарожнікавыя здымкі Mapbox"
            },
            "Maxar-Premium": {
                "attribution": {
                    "text": "Умовы і зваротная сувязь"
                },
                "description": "Maxar Premium - мазаіка, зробленая з асноўнай падложкі Maxar і асобных раздзелаў, запоўненых +Vivid або карыстацкімі здымкамі, разрозненнем 50 см і вышэй, з актуальным абнаўленнем.",
                "name": "Фотаздымкі Maxar Premium (бэта-версія)"
            },
            "Maxar-Standard": {
                "attribution": {
                    "text": "Умовы і зваротная сувязь"
                },
                "description": "Maxar Standard - гэта адборная зборка, якая займае 86% паверхні зямлі з дазволам 30-60 см, дзе магчыма, запоўненая Landsat. Сярэдні ўзрост складае 2,31 года, некаторыя регіёны абнаўляюцца 2 разы на год.",
                "name": "Фотаздымкі Maxar Standard (бэта-версія)"
            },
            "OSM_Inspector-Addresses": {
                "attribution": {
                    "text": "© Geofabrik GmbH, OpenStreetMap contributors, CC-BY-SA"
                },
                "name": "OSM Інспектар: Адрасы"
            },
            "OSM_Inspector-Geometry": {
                "attribution": {
                    "text": "© Geofabrik GmbH, OpenStreetMap contributors, CC-BY-SA"
                },
                "name": "OSM Інспектар: Геаметрыя"
            },
            "OSM_Inspector-Highways": {
                "attribution": {
                    "text": "© Geofabrik GmbH, OpenStreetMap contributors, CC-BY-SA"
                },
                "name": "OSM Інспектар: Дарогі"
            },
            "OSM_Inspector-Multipolygon": {
                "attribution": {
                    "text": "© Geofabrik GmbH, OpenStreetMap contributors, CC-BY-SA"
                },
                "name": "OSM Інспектар: Палігоны"
            },
            "OSM_Inspector-Places": {
                "attribution": {
                    "text": "© Geofabrik GmbH, OpenStreetMap contributors, CC-BY-SA"
                },
                "name": "OSM Інспектар: Месцы"
            },
            "OSM_Inspector-Routing": {
                "attribution": {
                    "text": "© Geofabrik GmbH, OpenStreetMap contributors, CC-BY-SA"
                },
                "name": "OSM Інспектар: Маршруты"
            },
            "OSM_Inspector-Tagging": {
                "attribution": {
                    "text": "© Geofabrik GmbH, OpenStreetMap contributors, CC-BY-SA"
                },
                "name": "OSM Інспектар: Тэгі"
            },
            "SPW_ORTHO_LAST": {
                "name": "SPW(allonie) апошнія аэрафотаздымкі"
            },
            "SPW_PICC": {
                "name": "SPW(allonie) лічбавыя аэрафотаздымкі"
            },
            "US-TIGER-Roads-2014": {
                "description": "На маштабах 16+, даныя, якія распаўсюджваюцца US Census з'яўляюцца агульнадаступнымі. На менш дакладных маштабах, толькі змены з 2006 за выключэннем даных, якія ўжо перанесены ў OpenStreetMap.",
                "name": "TIGER Roads 2014"
            },
            "US-TIGER-Roads-2017": {
                "description": "Жоўты = даныя, якія распаўсюджаныя US Census ў адкрытым доступе. Чырвоны = даныя недаступныя ў OpenStreetMap",
                "name": "TIGER Roads 2017"
            },
            "US-TIGER-Roads-2018": {
                "description": "Жоўты = даныя, якія распаўсюджаныя US Census ў адкрытым доступе. Чырвоны = даныя недаступныя ў OpenStreetMap",
                "name": "TIGER Roads 2018"
            },
            "USDA-NAIP": {
                "description": "Апошні год DOQQ ад Нацыянальнай праграмы земляробства (NAIP) для кожнага штата",
                "name": "Здымкі Нацыянальнай праграмы земляробства"
            },
            "US_Forest_Service_roads_overlay": {
                "description": "Дарогі: Зялёны контур = unclassified. Карычневы контур = track. Пакрыццё: gravel = светла-карычневыя запаўненні, asphalt = чорнае, paved = шэрае, ground = белае, concrete = сіняе, grass = зялёны. Seasonal = белыя палосы",
                "name": "U.S. Forest Roads Overlay"
            },
            "UrbISOrtho2016": {
                "attribution": {
                    "text": "Выпушчана з дапамогай Brussels UrbIS®© - Distribution & Copyright CIRB"
                },
                "name": "UrbIS-Ortho 2016"
            },
            "UrbISOrtho2017": {
                "attribution": {
                    "text": "Выпушчана з дапамогай Brussels UrbIS®© - Distribution & Copyright CIRB"
                },
                "name": "UrbIS-Ortho 2017"
            },
            "UrbISOrtho2018": {
                "attribution": {
                    "text": "Выпушчана з дапамогай Brussels UrbIS®© - Distribution & Copyright CIRB"
                },
                "name": "UrbIS-Ortho 2018"
            },
            "UrbisAdmFR": {
                "attribution": {
                    "text": "Выпушчана з дапамогай Brussels UrbIS®© - Distribution & Copyright CIRB"
                },
                "name": "UrbisAdm FR"
            },
            "UrbisAdmNL": {
                "attribution": {
                    "text": "Выпушчана з дапамогай Brussels UrbIS®© - Distribution & Copyright CIRB"
                },
                "name": "UrbisAdm NL"
            },
            "Waymarked_Trails-Cycling": {
                "attribution": {
                    "text": "© waymarkedtrails.org, OpenStreetMap contributors, CC by-SA 3.0"
                },
                "name": "Пазначаныя маршруты: Турыстычныя"
            },
            "Waymarked_Trails-Hiking": {
                "attribution": {
                    "text": "© waymarkedtrails.org, OpenStreetMap contributors, CC by-SA 3.0"
                },
                "name": "Пазначаныя маршруты: Турыстычныя"
            },
            "Waymarked_Trails-MTB": {
                "attribution": {
                    "text": "© waymarkedtrails.org, OpenStreetMap contributors, CC by-SA 3.0"
                },
                "name": "Маркіраваныя маршруты: МТВ"
            },
            "Waymarked_Trails-Skating": {
                "attribution": {
                    "text": "© waymarkedtrails.org, OpenStreetMap contributors, CC by-SA 3.0"
                },
                "name": "Пазначаныя маршруты: Коўзанкі"
            },
            "Waymarked_Trails-Winter_Sports": {
                "attribution": {
                    "text": "© waymarkedtrails.org, OpenStreetMap contributors, CC by-SA 3.0"
                },
                "name": "Пазначаныя маршруты: Зімовыя віды спорту"
            },
            "basemap.at": {
                "attribution": {
                    "text": "basemap.at"
                },
                "description": "Базавая карта Аўстрыі, заснаваная на ўрадавых даных.",
                "name": "basemap.at"
            },
            "basemap.at-orthofoto": {
                "attribution": {
                    "text": "basemap.at"
                },
                "description": "basemap.at з'яўляецца пераемнікам geoimage.at. Усе маёмасныя правы належаць basemap.at.",
                "name": "basemap.at старыя аэрафотаздымкі"
            },
            "basemap.at-overlay": {
                "attribution": {
                    "text": "basemap.at"
                },
                "description": "Слой з подпісамі ад basemap.at.",
                "name": "basemap.at - дапаможны слой"
            },
            "basemap.at-surface": {
                "attribution": {
                    "text": "basemap.at"
                },
                "description": "Паверхневы слой basemap.at.",
                "name": "basemap.at Паверхня"
            },
            "basemap.at-terrain": {
                "attribution": {
                    "text": "basemap.at"
                },
                "description": "Ландшафтны слой ад basemap.at.",
                "name": "basemap.at Ландшафт"
            },
            "eufar-balaton": {
                "attribution": {
                    "text": "EUFAR Balaton ortofotó 2010"
                },
                "description": "Аэрафотаздымкі 1940 года з прывязкай ад Балатонскага ліманалагічнага інстытута.",
                "name": "EUFAR Балатонскія ортаздымкі"
            },
            "finds.jp_KBN_2500": {
                "attribution": {
                    "text": "GSI KIBAN 2500"
                },
                "description": "GSI Kiban 2500 ад find.jp. Падыходзіць для картаграфавання, але крыху састарэла.",
                "name": "Japan GSI KIBAN 2500"
            },
            "gsi.go.jp": {
                "attribution": {
                    "text": "GSI Japan"
                },
                "description": "Japan GSI ортаздымкі. Падыходзіць для картаграфавання, але крыху састарэла.",
                "name": "Japan GSI ортаздымкі"
            },
            "gsi.go.jp_airphoto": {
                "attribution": {
                    "text": "GSI Japan"
                },
                "description": "Japan GSI airphoto Imagery. Не цалкам ортарэктыфікаваныя але крыху больш новыя і/або з іншым пакццём, чым у GSI ortho Imagery.",
                "name": "Japan GSI airphoto Imagery"
            },
            "gsi.go.jp_seamlessphoto": {
                "attribution": {
                    "text": "GSI Japan бясшвовыя фота"
                },
                "description": "Japan GSI seamlessphoto Imagery.  Калекцыя найноўшых фотаздымкаў GSO ortho, аэрафота, пост-катастрофы і інш.",
                "name": "Japan GSI бясшвовыя здымкі"
            },
            "gsi.go.jp_std_map": {
                "attribution": {
                    "text": "GSI Japan"
                },
                "description": "Japan GSI Стандартная карта. Шырокае пакрыццё.",
                "name": "Japan GSI Стандартная карта"
            },
            "helsingborg-orto": {
                "attribution": {
                    "text": "© Helsingborg municipality"
                },
                "description": "Ортафота муніцыпалітэта Хельсінгборг, 2016, агульнадаступныя",
                "name": "Ортафота муніцыпалітэта Хельсінгбор"
            },
            "kalmar-orto-2014": {
                "attribution": {
                    "text": "© Kalmar municipality"
                },
                "description": "Ортафота муніцыпалітэта Кальмар, 2014, агульнадаступныя",
                "name": "Ортафота муніцыпалітэта Кальмар"
            },
            "kalmar-orto-2016": {
                "attribution": {
                    "text": "© Kalmar municipality"
                },
                "description": "Ортафота паўднёвай часткі ўзбярэжжа муніцыпалітэта Кальмар, 2016, агульнадаступныя",
                "name": "Ортафота паўднёвай часткі муніцыпалітэта Кальмар, 2016"
            },
            "kalmar-orto-2018": {
                "attribution": {
                    "text": "© Kalmar municipality"
                },
                "description": "Ортофота гарадскіх раёнаў муніцыпалітэта Кальмар, 2018",
                "name": "Гарадскія ортафота муніцыпалітэта Кальмар, 2018"
            },
            "kelkkareitit": {
                "attribution": {
                    "text": "© Kelkkareitit.fi"
                },
                "description": "Kelkkareitit.fi траса снегаходаў ад OSM (Скандынавія)",
                "name": "Скандынавія, траса снегаходаў"
            },
            "lantmateriet-orto1960": {
                "attribution": {
                    "text": "© Lantmäteriet, CC0"
                },
                "description": "Мазаіка шведскіх отафота за перыяд 1955-1965 гг. Могуць сустракацца як старыя, так і новыя выявы.",
                "name": "Гістарычныя отафота Швецыі 1960"
            },
            "lantmateriet-orto1975": {
                "attribution": {
                    "text": "© Lantmäteriet, CC0"
                },
                "description": "Мазаіка шведскіх отафота за перыяд 1970-1980 гг. Могуць сустракацца як старыя, так і новыя выявы.",
                "name": "Гістарычныя отафота Швецыі 1975"
            },
            "lantmateriet-topowebb": {
                "attribution": {
                    "text": "© Lantmäteriet, CC0"
                },
                "description": "Тапаграфічная карта Швецыі 1:50 000",
                "name": "Тапаграфічная карта землеўпарадкавання"
            },
            "linkoping-orto": {
                "attribution": {
                    "text": "© Linköping municipality"
                },
                "description": "Ортафота муніцыпалітэта Лінчэпінг, 2010, агульнадаступныя",
                "name": "Ортафота муніцыпалітэта Лінчэпінг"
            },
            "mapbox_locator_overlay": {
                "attribution": {
                    "text": "Умовы і зваротная сувязь"
                },
                "description": "Паказвае асноўныя функцыі, якія дапамогуць вам арыентавацца.",
                "name": "Вызначэнне лакацыі"
            },
            "openpt_map": {
                "attribution": {
                    "text": "© OpenStreetMap contributors, CC-BY-SA"
                },
                "name": "OpenPT Map (падложка)"
            },
            "osm-gps": {
                "attribution": {
                    "text": "© OpenStreetMap contributors"
                },
                "description": "Публічныя трэкі GPS, загружаныя ў OpenStreetMap.",
                "name": "OpenStreetMap GPS трэкі"
            },
            "osm-mapnik-black_and_white": {
                "attribution": {
                    "text": "© OpenStreetMap contributors, CC-BY-SA"
                },
                "name": "OpenStreetMap (Стандартны чорны і белы)"
            },
            "osm-mapnik-german_style": {
                "attribution": {
                    "text": "© OpenStreetMap contributors, CC-BY-SA"
                },
                "name": "OpenStreetMap (Нямецкі стыль)"
            },
            "osmse-ekonomiska": {
                "attribution": {
                    "text": "© Lantmäteriet"
                },
                "description": "Сканаванне \"Economic maps\" прыблізна. 1950–1980",
                "name": "Lantmäteriet Economic Map 1950–1980"
            },
            "qa_no_address": {
                "attribution": {
                    "text": "Simon Poole, Data ©OpenStreetMap contributors"
                },
                "name": "QA Без адрасоў"
            },
            "skobbler": {
                "attribution": {
                    "text": "© Тайлы: skobbler Map data: OpenStreetMap contributors"
                },
                "name": "skobbler"
            },
            "skoterleder": {
                "attribution": {
                    "text": "© Trafikverket, CC0"
                },
                "description": "Снегаходныя маршруты",
                "name": "Снегаходныя карты Швецыя"
            },
            "stamen-terrain-background": {
                "attribution": {
                    "text": "Тайлы карты ад Stamen Design, under CC BY 3.0. Data by OpenStreetMap, under ODbL"
                },
                "name": "Stamen Terrain"
            },
            "stockholm-orto": {
                "attribution": {
                    "text": "© Stockholm municipality, CC0"
                },
                "description": "Ортафота муніцыпалітэта Стакгольм, 2016, ліцэнзія CCO ",
                "name": "Ортафота муніцыпалітэта Стакгольм"
            },
            "tf-cycle": {
                "attribution": {
                    "text": "Maps © Thunderforest, Data © OpenStreetMap contributors"
                },
                "name": "Thunderforest OpenCycleMap"
            },
            "tf-landscape": {
                "attribution": {
                    "text": "Карты © Thunderforest, Data © OpenStreetMap contributors"
                },
                "name": "Thunderforest Landscape"
            },
            "trafikverket-baninfo": {
                "attribution": {
                    "text": "© Trafikverket, CC0"
                },
                "description": "Шведская чыгуначная сетка, у тым ліку пераезды",
                "name": "Чыгуначная сетка Trafikverket"
            },
            "trafikverket-baninfo-option": {
                "attribution": {
                    "text": "© Trafikverket, CC0"
                },
                "description": "Шведская чыгуначная сетка з некалькімі варыянтамі слаёў",
                "name": "Чыгуначная сетка Trafikverket (з варыянтамі)"
            },
            "trafikverket-vagnat": {
                "attribution": {
                    "text": "© Trafikverket, CC0"
                },
                "description": "Дарожная сетка Швецыі NVDB",
                "name": "Дарожная сетка Trafikverket "
            },
            "trafikverket-vagnat-extra": {
                "attribution": {
                    "text": "© Trafikverket, CC0"
                },
                "description": "Дадатковыя даныя дарожнай сеткі Швецыі NVDB: нумары аўтастрад, рэгуляванне хуткасці, зоны адпачынку, аўтобусныя прыпынкі, масты і тунэлі, камеры хуткасці",
                "name": "Дарожная сетка Trafikverket, з дапаўненнямі"
            },
            "trafikverket-vagnat-navn": {
                "attribution": {
                    "text": "© Trafikverket, CC0"
                },
                "description": "Назвы вуліц Швецыі NVDB",
                "name": "Trafikverket назвы вуліц"
            },
            "trafikverket-vagnat-option": {
                "attribution": {
                    "text": "© Trafikverket, CC0"
                },
                "description": "Дарожная сетка Швецыі NVDB з некалькімі варыянтамі пластоў карт",
                "name": "Дарожная сетка Trafikverket (з варыянтамі)"
            }
        }
    }
}<|MERGE_RESOLUTION|>--- conflicted
+++ resolved
@@ -2,21 +2,13 @@
     "be": {
         "icons": {
             "download": "спампаваць",
-<<<<<<< HEAD
-            "information": "інфо",
-=======
             "information": "інфармацыя",
->>>>>>> 770ab139
             "remove": "выдаліць",
             "undo": "скасаваць",
             "zoom_to": "наблізіць",
             "copy": "капіяваць",
             "open_wikidata": "адкрыць на wikidata.org",
-<<<<<<< HEAD
-            "favorite": "любімае"
-=======
             "favorite": "абранае"
->>>>>>> 770ab139
         },
         "toolbar": {
             "inspect": "Агледзець",
@@ -27,9 +19,6 @@
         },
         "modes": {
             "add_feature": {
-<<<<<<< HEAD
-                "title": "Дадаць функцыю"
-=======
                 "title": "Дадаць функцыю",
                 "description": "Пошук функцый, якія трэба дадаць на карту.",
                 "key": "Укладка",
@@ -88,7 +77,6 @@
             },
             "drag_node": {
                 "connected_to_hidden": "Аб'ект немагчыма адрэдагаваць, бо маецца злучэнне са схаваным аб'ектам."
->>>>>>> 770ab139
             }
         },
         "operations": {
